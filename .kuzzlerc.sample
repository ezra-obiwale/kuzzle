{
  // -------------------------------------------------------------------------
  // Kuzzle configuration sample file
  //
  // You can copy this file to a valid [rc](https://github.com/dominictarr/rc)
  // file location to customize Kuzzle configuration
  // -------------------------------------------------------------------------


  // The plugins section let you define which plugins should be loaded on
  // Kuzzle first start.
  // cf: Kuzzle documentation on http://kuzzle.io/guide/#plugins for more
  // information on managing plugins
  /*
  "plugins": {
    // [Common]
    //   * workerPrefix: process name prefix for plugins worker
    //   * pipeWarnTime: time in ms after which a warning will be emitted to
    //     the logger if the pipe action has not completed
    //   * pipeTimeout: time in ms after which a pipe action will be killed
    //     if it has not completed
    "common": {
      "workerPrefix": "kpw:",
      "pipeWarnTime": 40,
      "pipeTimeout": 250
    },

    // Each next block entry is a plugin configuration.
    // A plugin can be installed from 3 different sources:
    //   * from a npm package: the entry must be the package name in npm and
    //     the version must be specified usind the "npmVersion" property
    //   * from a git repository: the git repository url must be specified
    //     using the "gitUrl" property
    //   * from a local directory: the location of the package must be
    //     specified using the "path" property
    "kuzzle-plugin-logger": {
      "version": "2.0.5",
      "activated": true
    },
    "kuzzle-plugin-auth-passport-local": {
      "version": "2.0.4",
      "activated": true
    }
  },
  */

  // The queues used in Kuzzle internal communication
  /*
  "queues": {
    "remoteActionQueue": "remote-action-queue"
  },
  */

  // The repositories are used internally by Kuzzle to store its data (users,
  // permissions, configuration etc.)
  /*
  "repositories": {
    // [Common]
    //   * cacheTTL: the time in the objects should be kepts in cache
    // Decreasing this value will lower Redis memory and disk consumption at
    // the cost of increasing the queries rate to the database
    "common": {
      "cacheTTL": 1440
    }
  },
  */

  // The security section contains the configuration for Kuzzle permissions
  // mechanism
  /*
  "security": {
    // [restrictedProfileIds]
    // The profileIds applied to a user created with the route
    // users/_createRestricted
    restrictedProfileIds: ['default'],
    // [jwt]
    // configuration for npm
    // [jsonwebtoken package](https://github.com/auth0/node-jsonwebtoken)
    //
    //   * algorithm: hash/encryption method used to sign the token
    //   * expiresIn: expressed in seconds or a rouchg/ms compatible string
    //   * secret: a string or buffer containing either the secret for HMAC
    //     algorithms, or the PEM encoded private key for RSA and ECDSA.
    //     Please set this value to a private string
    "jwt": {
      "algorithm": "HS256",
      "expiresIn": "1h",
      "secret": "Change me"
    },
    // [default]
    // The default role described here defines the permissions for the
    // anonymous user until an administrator user is created.
    // By default, all users are granted all permissions until an administrator
    // is defined.
    "default": {
      "role": {
        "controllers": {
          "*": {
            "actions": {
              "*": true
            }
          }
        }
      }
    },
    // [standard]
    // Permissions used when creating an administrator user, either using the
    // CLI or the Back Office.
    //
    // By default, the admin user is granted all permissions.
    // Anonymous and non-administrator users are restricted to the "serverInfo"
    // action.
    "standard": {
      "profiles": {
        "admin": {
          "policies": [ {"roleId": "admin", "allowInternalIndex": true} ]
        },
        "default": {
          "policies": [ {"roleId": "default"} ]
        },
        "anonymous": {
          "policies": [ {"roleId": "anonymous"} ]
        }
      },
      "roles": {
        "admin": {
          "controllers": {
            "*": {
              "actions": {
                "*": true
              }
            }
          }
        },
        "default": {
          "controllers": {
            "auth": {
              "actions": {
                "checkToken": true,
                "getCurrentUser": true,
                "getMyRights": true,
                "login": true,
                "logout": true,
                "updateSelf": true
              }
            },
            "read": {
              "actions": {
                "serverInfo": true
              }
            }
          }
        },
        "anonymous": {
          "controllers": {
            "auth": {
              "actions": {
                "checkToken": true,
                "getCurrentUser": true,
                "getMyRights": true,
                "login": true,
                "logout": true
              }
            },
            "read": {
              "actions": {
                "serverInfo": true
              }
            }
          }
        }
      }
    }
  },
  */

  // Configuration for Kuzzle server
  /*
  "server": {
<<<<<<< HEAD
    // * http disabled: Defaults to false. Set true to disable http support in Kuzzle
    // * http host: <optional> host to bind to for incoming http connections
    //   If unset or set to a falsy value (default), accepts connections on any
    //   IPv6 address (::) when IPv6 is available, or an IPv4 address (0.0.0.0)
    //   otherwise.
    // * http port: port on which Kuzzle will expose its REST api.
    //   If unset or set to a falsy value (default), Kuzzle will use a random
    //   available port within the *ephemeral port range* defined by
    //   /proc/sys/net/ipv4/ip_local_port_range.
    // * http maxRequestSize: the size limit of a request. If it's a string, the
         value is passed to the "bytes" library (https://www.npmjs.com/package/bytes).
         If this is a number, then the value specifies the number of bytes.
=======
>>>>>>> 67267357
    // * maxConcurrentRequests: Number of requests Kuzzle treats simultaneously.
    //   Requests received above this limit are bufferized.
    // * maxRetainedRequests: Maximum number of requests that can be bufferized.
    //   Requests received above this limit are discarded.
    // * warningRetainedRequestsLimit: Number of bufferized requests after
    //   which Kuzzle will throw warnings to the logger
<<<<<<< HEAD
    "http": {
      "disabled": false,
      "host": false,
      "port": false,
      "maxRequestSize": "1MB"
    },
=======
>>>>>>> 67267357
    "maxConcurrentRequests": 50,
    "maxRetainedRequests": 50000,
    "warningRetainedRequestsLimit": 5000
  },
  */

  // The services are the external components Kuzzle relies on.
  /*
  "services": {
    // [common]
    //   * defaultInitTimeout: Time in ms after which a service is considered
    //     failing if it has not init.
    //   * retryInterval: Default interval in ms between Kuzzle tries to init
    //     the service again on first failure.
    "common": {
      "defaultInitTimeout": 10000,
      "retryInterval": 1000
    },

    // [internalCache]
    // The cache service relies on Redis
    // sample settings for Redis service (see also https://github.com/luin/ioredis):
    //
    // 1. using a single Redis database:
    //   node:
    //     * host: The host on which Redis can be reached.
    //       Can take an IP address, an URI or a hostname
    //     * port: The port on which Redis is running
    //   database: (optional) the ID of the redis database (default: 0)
    "internalCache": {
      "backend": "redis",
      "node": {
        "host": "localhost",
        "port": 6379
      }
    },
    // 2. using a master/slaves Redis instance with Redis sentinels (cf. http://redis.io/topics/sentinel):
    //   node:
    //     * sentinels: array of sentinels instances:
    //       * host: the host on which the sentinel can be reached.
    //         Can take an IP address, an URI or a hostname
    //       * port: The port on which the sentinel is running
    //     * name: a group of Redis instances composed of a master and one or more slaves
    //   database: (optional) the ID of the redis database (default: 0)
    "internalCache": {
      "backend": "redis",
      "node": {
        "sentinels": [
          {"host": "sentinel-host-1", "port": 26379},
          {"host": "sentinel-host-2", "port": 26379},
          {"host": "sentinel-host-3", "port": 26379}
        ],
        "name": "kuzzle"
      }
    },
    // 3. using a redis cluster (cf. http://redis.io/topics/cluster-spec):
    //   nodes: array of master nodes of the cluster
    //     * host: The host on which the Redis node can be reached.
    //       Can take an IP address, an URI or a hostname
    //     * port: The port on which Redis is running
    // (NB: in cluster mode, Redis uses only 1 database)
    "internalCache": {
      "backend": "redis",
      "nodes": [
        {"host": "redis-1", "port": 6379},
        {"host": "redis-2", "port": 6379},
        {"host": "redis-3', "port": 6379}
      ]
    },

    // [memoryStorage]
    // The Redis memoryStorage Engine
    // (see "internalCache" above for sample settings)
    // (NB: by default, the memoryStorage uses the same redis server as internalCache, on database number "5")
    "memoryStorage": {
      "backend": "redis",
      "database": 5,
      "node": {
        "host": "localhost",
        "port": 6379
      }
    },

    // [internalBroker]
    // The internalBroker is used for internal Kuzzle communication,
    // notably to transport messages between the CLI and the server.
    //   * host: Host of Kuzzle server. Change this if you want to use the CLI
    //     from a different host than the one Kuzzle is running on.
    //   * port: Port on which Kuzzle broker exposes itself.
    "internalBroker": {
      "aliases": ["broker"],
      "host": "localhost",
      "port": 7911,
      "retryInterval": 1000
    },
    // [proxyBroker]
    // The proxy broker is used to communicate between the Proxy and Kuzzle
    // server.
    //   * host: the host on which the proxy can be reached. Can be a hostname,
    //     an IP address or an URI.
    //   * port: the port on which the proxy is listening
    //   * socket: a Unix socket to connect to the proxy.
    // either <"host", "port"> or "socket" must be supplied.
    "proxyBroker": {
      "host": "localhost",
      "port": 7331,
      "retryInterval": 1000
    },
    // [db]
    // The database layer is by default relying on elasticsearch and is
    // currently the only available backend.
    //   * host: The host on which elasticsearch can be reached. Can be a
    //     hostname, an URI or an IP address.
    //   * port: The port on which elasticsearch is listening
    //   * apiVersion: The version of elasticsearch to use. The only supported
    //     value for this setting is "2.3" for the moment
    "db": {
      "backend": "elasticsearch",
      "aliases": ["storageEngine"],
      "host": "elasticsearch",
      "port": 9200,
      "apiVersion": "2.3"
    },
    */

  // Configuration for Kuzzle internal statistics module
  //   * ttl: Time in s for which the statistics framed are stored
  //   * statsInterval: Time in s between statistics framed are comitted to
  //     the cache engine
  /*
  "stats": {
    "ttl": 3600,
    "statsInterval": 10
  }
  */

  // [validation]
  // Defines the specifications used to validate data.
  // Please refer to the guide for more information.
  /*
  validation: {
  }
  */

  // [dump]
  // Defines how kuzzle handle crash information
  //  * enabled: Boolean to enable/disable dumping information when kuzzle crash
  //  * path: Directory path where the dumps are stored
  //  * dateFormat: Format used to generate dump name (see http://momentjs.com for formats)
  //  * handledErrors: Used to generate dump on known errors (does not restart kuzzle)
  //    * enabled: Boolean to enable/disable dumping information when handled error occurs
  //    * whitelist: Array of error type to trigger a dump generation
  /*
  dump: {
    enabled: false,
    path: './dump/',
    dateFormat: 'YYYYMMDD-HHmm',
    handledErrors: {
      enabled: true,
      whitelist: [
        'Error',
        'RangeError',
        'TypeError',
        'KuzzleError',
        'InternalError',
        'PluginImplementationError'
      ]
    }
  }
  */
}<|MERGE_RESOLUTION|>--- conflicted
+++ resolved
@@ -177,36 +177,12 @@
   // Configuration for Kuzzle server
   /*
   "server": {
-<<<<<<< HEAD
-    // * http disabled: Defaults to false. Set true to disable http support in Kuzzle
-    // * http host: <optional> host to bind to for incoming http connections
-    //   If unset or set to a falsy value (default), accepts connections on any
-    //   IPv6 address (::) when IPv6 is available, or an IPv4 address (0.0.0.0)
-    //   otherwise.
-    // * http port: port on which Kuzzle will expose its REST api.
-    //   If unset or set to a falsy value (default), Kuzzle will use a random
-    //   available port within the *ephemeral port range* defined by
-    //   /proc/sys/net/ipv4/ip_local_port_range.
-    // * http maxRequestSize: the size limit of a request. If it's a string, the
-         value is passed to the "bytes" library (https://www.npmjs.com/package/bytes).
-         If this is a number, then the value specifies the number of bytes.
-=======
->>>>>>> 67267357
     // * maxConcurrentRequests: Number of requests Kuzzle treats simultaneously.
     //   Requests received above this limit are bufferized.
     // * maxRetainedRequests: Maximum number of requests that can be bufferized.
     //   Requests received above this limit are discarded.
     // * warningRetainedRequestsLimit: Number of bufferized requests after
     //   which Kuzzle will throw warnings to the logger
-<<<<<<< HEAD
-    "http": {
-      "disabled": false,
-      "host": false,
-      "port": false,
-      "maxRequestSize": "1MB"
-    },
-=======
->>>>>>> 67267357
     "maxConcurrentRequests": 50,
     "maxRetainedRequests": 50000,
     "warningRetainedRequestsLimit": 5000
@@ -308,8 +284,6 @@
     //   * host: the host on which the proxy can be reached. Can be a hostname,
     //     an IP address or an URI.
     //   * port: the port on which the proxy is listening
-    //   * socket: a Unix socket to connect to the proxy.
-    // either <"host", "port"> or "socket" must be supplied.
     "proxyBroker": {
       "host": "localhost",
       "port": 7331,
