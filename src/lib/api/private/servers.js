var
// For create the http server
  http = require('http');


module.exports = {

  initAll: function (kuzzle, params) {
    var server = runHttpServer(kuzzle, params);
    runWebsocketServer(server, kuzzle, params);
    runMQListener(kuzzle, params);
  }

};

/**
 * Run a HTTP server on a specific port and will use the router object for handle request
 * @param kuzzle
 * @param params
 * @returns server
 */
function runHttpServer (kuzzle, params) {

  var port = params.port || process.env.KUZZLE_PORT || 80;

  kuzzle.log.info('Launch http server on port', port);

  kuzzle.router.initRouterHttp();

  var server = http.createServer(function (request, response) {
    kuzzle.router.routeHttp(request, response);
  });

  server.listen(port);

  return server;
}

/**
 * Run a websocket server that listen the main room entrypoint for handle write
 * and the room subscribe for handle user room subscription
 * @param server
 * @param kuzzle
 * @param params
 */
function runWebsocketServer (server, kuzzle, params) {

  kuzzle.io = require('socket.io')(server);

  kuzzle.log.info('Launch websocket server');
  kuzzle.io.on('connection', function (socket) {
    kuzzle.router.routeWebsocket(socket);
  });
<<<<<<< HEAD
=======

}

/**
 * Listen to RabbitMQ topics to handle write/subscribe/read messages send via
 * STOMP/AMQP/MQTT protocols
 * @param kuzzle
 * @param params
 */
function runMQListener (kuzzle, params) {

  kuzzle.log.info('Launch MQ listener');
  kuzzle.router.routeMQListener();

>>>>>>> 0e4e009f
}<|MERGE_RESOLUTION|>--- conflicted
+++ resolved
@@ -51,8 +51,6 @@
   kuzzle.io.on('connection', function (socket) {
     kuzzle.router.routeWebsocket(socket);
   });
-<<<<<<< HEAD
-=======
 
 }
 
@@ -67,5 +65,4 @@
   kuzzle.log.info('Launch MQ listener');
   kuzzle.router.routeMQListener();
 
->>>>>>> 0e4e009f
 }