{
  "name": "kuzzle",
  "author": "Kaliop Labs",
  "version": "0.1.0",
  "description": "Kuzzle is an open-source solution that handles all the data management through a secured API, with a large choice of protocols.",
  "main": "./lib/index.js",
  "bin": {
    "kuzzle": "./bin/kuzzle.js"
  },
  "scripts": {
    "test": "npm run unit-testing && npm run functional-testing",
    "unit-testing": "mocha",
    "functional-testing": "cucumber.js"
  },
  "directories": {
    "lib": "lib"
  },
  "dependencies": {
    "amqplib": "0.3.2",
    "async": "0.9.0",
    "big.js": "3.0.2",
    "body-parser": "1.12.2",
    "captains-log": "0.11.11",
    "commander": "2.1.0",
    "elasticsearch": "5.0.0",
    "finalhandler": "0.3.4",
    "geolib": "2.0.14",
    "json-stable-stringify": "1.0.0",
<<<<<<< HEAD
    "lodash": "^3.6.0",
    "newrelic": "^1.21.1",
    "ngeohash": "^0.6.0",
    "node-ipc": "^1.1.13",
    "node-uuid": "1.4.3",
    "q": "^1.2.0",
    "rc": "~1.0.1",
    "redis": "^0.12.1",
    "request-promise": "~0.4.2",
    "router": "^1.0.0",
    "socket.io": "~1.3.5",
    "nodegrind": "0.4.0"
=======
    "lodash": "3.6.0",
    "ngeohash": "0.6.0",
    "node-ipc": "1.1.13",
    "node-uuid": "1.4.3",
    "q": "1.2.0",
    "rc": "1.0.1",
    "redis": "0.12.1",
    "request-promise": "0.4.2",
    "router": "1.0.0",
    "socket.io": "1.3.5"
>>>>>>> d2a79edc
  },
  "repository": {
    "type": "git",
    "url": "git://github.com/kuzzleio/kuzzle.git"
  },
  "devDependencies": {
    "rewire":"~2.3.4",
    "root-require": "~0.3.1",
    "mocha": "~2.2.1",
    "should": "~7.0.2",
    "should-promised": "~0.3.0",
    "cucumber": "~0.4.9",
    "socket.io-client": "~1.3.5",
    "mqtt": ">=1.3.3",
    "stomp-client": "^0.8.0"
  },
  "engines": {
    "node": ">= 0.10.0",
    "npm": ">= 1.3.0"
  },
  "license": "Apache 2.0"
}<|MERGE_RESOLUTION|>--- conflicted
+++ resolved
@@ -26,31 +26,18 @@
     "finalhandler": "0.3.4",
     "geolib": "2.0.14",
     "json-stable-stringify": "1.0.0",
-<<<<<<< HEAD
-    "lodash": "^3.6.0",
-    "newrelic": "^1.21.1",
-    "ngeohash": "^0.6.0",
-    "node-ipc": "^1.1.13",
+    "newrelic": "1.21.1",
     "node-uuid": "1.4.3",
-    "q": "^1.2.0",
-    "rc": "~1.0.1",
-    "redis": "^0.12.1",
-    "request-promise": "~0.4.2",
-    "router": "^1.0.0",
-    "socket.io": "~1.3.5",
-    "nodegrind": "0.4.0"
-=======
+    "nodegrind": "0.4.0",
     "lodash": "3.6.0",
     "ngeohash": "0.6.0",
     "node-ipc": "1.1.13",
-    "node-uuid": "1.4.3",
     "q": "1.2.0",
     "rc": "1.0.1",
     "redis": "0.12.1",
     "request-promise": "0.4.2",
     "router": "1.0.0",
     "socket.io": "1.3.5"
->>>>>>> d2a79edc
   },
   "repository": {
     "type": "git",
