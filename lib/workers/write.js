var
  q = require('q'),
  ResponseObject = require('../api/core/models/responseObject');

module.exports = function (kuzzle) {
  this.init = function () {
    var deferred = q.defer();

    kuzzle.services.init({blacklist: ['notificationCache', 'mqBroker']});
    kuzzle.services.list.broker.listen(kuzzle.config.queues.workerWriteTaskQueue, onListenCB.bind(kuzzle));

    deferred.resolve({});
    return deferred.promise;
  };
};

function onListenCB (serializedRequestObject) {
  var
    response,
    errorMessage;

  if (typeof this.services.list.writeEngine[serializedRequestObject.action] !== 'function') {
<<<<<<< HEAD
    this.pluginsManager.trigger('log:error', 'Unknown action ' + serializedRequestObject.action + ' in writeEngine');
=======
    errorMessage = 'Write Worker: unknown action <' + serializedRequestObject.action + '>';
    response = new ResponseObject(serializedRequestObject, new Error(errorMessage));
    this.services.list.broker.add(this.config.queues.workerWriteResponseQueue, response.toJson());
    this.log.error(errorMessage);
>>>>>>> 2c94d803
    return false;
  }

  this.emit('worker:write:' + serializedRequestObject.protocol + ':start', serializedRequestObject);

  this.services.list.writeEngine[serializedRequestObject.action](serializedRequestObject)
    .then(function (result) {
      var responseObject = new ResponseObject(serializedRequestObject, result);

      this.emit('worker:write:' + serializedRequestObject.protocol + ':stop', responseObject);

      // send the write engine response back to the client
      this.services.list.broker.add(this.config.queues.workerWriteResponseQueue, responseObject);

      // notify rooms about the created/updated/deleted document
      this.services.list.broker.add(this.config.queues.coreNotifierTaskQueue, responseObject);
    }.bind(this))
    .catch(function (error) {
      var responseObject = new ResponseObject(serializedRequestObject, new Error(error));
      this.services.list.broker.add(this.config.queues.workerWriteResponseQueue, responseObject.toJson());
    }.bind(this));
}<|MERGE_RESOLUTION|>--- conflicted
+++ resolved
@@ -20,14 +20,14 @@
     errorMessage;
 
   if (typeof this.services.list.writeEngine[serializedRequestObject.action] !== 'function') {
-<<<<<<< HEAD
-    this.pluginsManager.trigger('log:error', 'Unknown action ' + serializedRequestObject.action + ' in writeEngine');
-=======
+
+
     errorMessage = 'Write Worker: unknown action <' + serializedRequestObject.action + '>';
     response = new ResponseObject(serializedRequestObject, new Error(errorMessage));
     this.services.list.broker.add(this.config.queues.workerWriteResponseQueue, response.toJson());
-    this.log.error(errorMessage);
->>>>>>> 2c94d803
+
+    this.pluginsManager.trigger('log:error', errorMessage);
+
     return false;
   }
 
