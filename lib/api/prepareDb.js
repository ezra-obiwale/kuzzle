--- conflicted
+++ resolved
@@ -302,7 +302,6 @@
 
       requestObject = new RequestObject({
         controller: 'admin',
-        action: 'updateMapping',
         index: index,
         collection: collection,
         body: this.data.mappings[index][collection]
@@ -313,12 +312,7 @@
           return this.kuzzle.workerListener.add(newRequestObject);
         })
         .then(() => callbackCollection())
-<<<<<<< HEAD
-        .catch(response => callbackCollection('Mapping import error' + response.error.message));
-
-=======
         .catch(response => callbackCollection('Mapping import error' + response.message));
->>>>>>> 9a54f20a
     }, error => callbackIndex(error));
   }, error => {
     if (error) {
