--- conflicted
+++ resolved
@@ -86,12 +86,8 @@
         });
     })
     .then(() => {
-<<<<<<< HEAD
 
-      if (this.isServer) {
-=======
       if (!this.isWorker) {
->>>>>>> b8b8d6f4
         // The funnel controller dispatch messages between the router controller and other controllers
         this.funnel = new FunnelController(this);
         this.funnel.init();
@@ -126,14 +122,11 @@
       }
 
       // Start a single set of workers
-<<<<<<< HEAD
-      return this.workers.init({isDummy: feature.dummy});
-=======
       if (this.isWorker) {
         return this.workers.init({isDummy: feature.dummy});
       }
+
       return q();
->>>>>>> b8b8d6f4
     })
     .then(() => {
       // the repositories need to be instanciated after the services are initialized
