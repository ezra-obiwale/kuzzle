var
  EventEmitter = require('eventemitter2').EventEmitter2,
  packageInfo = require('../../package.json'),
  path = require('path'),
  Dsl = require('./dsl'),
  EntryPoints = require('./core/entryPoints'),
  FunnelController = require('./controllers/funnelController'),
  HotelClerk = require('./core/hotelClerk'),
  Hooks = require('../hooks'),
  IndexCache = require('./core/indexCache'),
  InternalEngine = require('../services/internalEngine'),
  Notifier = require('./core/notifier'),
  PassportWrapper = require('./core/auth/passportWrapper'),
  PluginsManager = require('./core/plugins/pluginsManager'),
  Promise = require('bluebird'),
  Cli = require('./cli'),
  CliController = require('./controllers/cliController'),
  Repositories = require('./core/models/repositories'),
  RouterController = require('./controllers/routerController'),
  Services = require('../services'),
  Statistics = require('./core/statistics'),
  TokenManager = require('./core/auth/tokenManager'),
  Validation = require('./core/validation'),
  RequestObject = require('kuzzle-common-objects').Models.requestObject;

/**
 * @this {Kuzzle}
 * @constructor
 */
function Kuzzle () {
  /** @type {KuzzleConfiguration} */
  this.config = require('../config');

  this.config.apiVersion = packageInfo.apiVersion;
  this.config.version = packageInfo.version;

  this.rootPath = path.resolve(path.join(__dirname, '..', '..'));

  this.hooks = new Hooks(this);
  this.services = new Services(this);
  this.cli = new Cli(this);
  this.internalEngine = new InternalEngine(this);
  this.pluginsManager = new PluginsManager(this);
  this.tokenManager = new TokenManager(this);
  this.indexCache = new IndexCache(this);
  this.repositories = new Repositories(this);

  this.passport = new PassportWrapper();

  // The funnel controller dispatch messages between the router controller and other controllers
  this.funnel = new FunnelController(this);

  // The router controller listens to client requests and pass them to the funnel controller
  this.router = new RouterController(this);

  // Room subscriptions core components
  this.hotelClerk = new HotelClerk(this);
  this.dsl = new Dsl(this);

  // Notifications core component
  this.notifier = new Notifier(this);

  // Statistics core component
  this.statistics = new Statistics(this);

  // Http server and websocket channel with proxy
  this.entryPoints = new EntryPoints(this);

  // The cli controller listens to remotes actions from the cli process
  this.cliController = new CliController(this);

  /**
   * Flushes the internal storage components (internalEngine index, cache and memory storage=
   *
   * @this {Kuzzle}
   * @returns Promise
   */
  this.resetStorage = function kuzzleResetStorage () {
    this.pluginsManager.trigger('log:warn', 'Kuzzle::resetStorage called');

    return this.internalEngine.deleteIndex()
      .then(response => {
        var promises = ['internalCache', 'memoryStorage']
          .map(id => this.services.list[id].flushdb());

        return Promise.all(promises)
          .then(() => response);
      })
      .then(() => {
        this.indexCache.remove(this.internalEngine.index);
        return this.internalEngine.bootstrap.all();
      });
  };

  // Validation core component
  this.validation = new Validation(this);

  /**
   * Initializes all the needed components of a Kuzzle Server instance.
   *
   * By default, this script runs a standalone Kuzzle Server instance:
   *   - Internal services
   *   - Controllers
   *   - Hooks emitters
   *
   * @this {Kuzzle}
   */
  this.start = function kuzzleStart () {
    // Register crash dump
    registerErrorHandlers.call(this);

    return this.internalEngine.init()
      .then(() => this.internalEngine.bootstrap.all())
      .then(() => this.pluginsManager.packages.bootstrap())
      .then(() => this.validation.init())
      .then(() => this.pluginsManager.init(true))
      .then(() => this.pluginsManager.run())
      .then(() => this.services.init())
      .then(() => this.indexCache.init())
      .then(() => {
        this.pluginsManager.trigger('log:info', 'Services initiated');
        this.funnel.init();
        this.notifier.init();
        this.statistics.init();

        // Initialize hooks
        this.hooks.init();

        // Init all entry points in charge of listening to client queries (HTTP, Load balancer, MQ)
        this.entryPoints.init();

        return Promise.resolve();
      })
      .then(() => this.repositories.init())
      .then(() => {
        this.pluginsManager.trigger('log:info', 'Core components ready');

        return this.cliController.init();
      })
      .then (() => this.validation.curateSpecification())
      .then(() => {
        this.pluginsManager.trigger('core:kuzzleStart', 'Kuzzle is started');
        return Promise.resolve();
      })
      .catch(error => {
        this.pluginsManager.trigger('log:error', error);
        return Promise.reject(error);
      });
  };

}

// Add capability to listen/emit events for hooks
Kuzzle.prototype = new EventEmitter({
  wildcard: true,
  maxListeners: 30,
  delimiter: ':'
});
Kuzzle.prototype.constructor = Kuzzle;

<<<<<<< HEAD
/**
 * Register handlers and do a kuzzle dump for:
 * - system signals
 * - unhandled-rejection
 * - uncaught-exception
 */
function registerErrorHandlers() {
  var coreDumpSigals = {
    SIGHUP: 1,
    // SIGINT: 2,
    SIGQUIT: 3,
    // SIGILL: 4, can not be handled
    SIGABRT: 6,
    // SIGFPE: 8, can not be handled
    // SIGKILL: 9, can not be handled
    // SIGSEGV: 11, can not be handled
    SIGPIPE: 13,
    // SIGBUS: 10, can not be handled
    SIGTERM: 15,
  };
  var request = new RequestObject({
    controller: 'actions',
    action: 'dump',
    body: {}
  });

  // Remove external listeners (PM2) to avoid other listeners to exit current process
  process.removeAllListeners('unhandledRejection');
  process.on('unhandledRejection', (err) => {
    console.error(`ERROR: unhandledRejection: ${err.message}`, err.stack); // eslint-disable-line no-console
    request.data.body.sufix = 'unhandled-rejection';
    this.remoteActionsController.actions.dump(request)
      .finally(() => {
        process.exit(1);
      });
  });

  process.removeAllListeners('uncaughtException');
  process.on('uncaughtException', (err) => {
    console.error(`ERROR: uncaughtException: ${err.message}`, err.stack); // eslint-disable-line no-console
    request.data.body.sufix = 'uncaught-exception';
    this.remoteActionsController.actions.dump(request)
      .finally(() => {
        process.exit(1);
      });
  });

  Object.keys(coreDumpSigals).forEach((signal) => {
    process.removeAllListeners(signal);
    process.on(signal, () => {
      console.error(`ERROR: Caught signal: ${signal}`); // eslint-disable-line no-console
      request.data.body.sufix = 'signal-'.concat(signal.toLowerCase());
      this.remoteActionsController.actions.dump(request)
        .finally(() => {
          process.exit(coreDumpSigals[signal] + 128);
        });
    });
  });

  // signal SIGTRAP is used to generate a kuzzle dump without stoping it
  process.removeAllListeners('SIGTRAP');
  process.on('SIGTRAP', () => {
    console.error('ERROR: Caught signal: SIGTRAP'); // eslint-disable-line no-console
    request.data.body.sufix = 'signal-sigtrap';
    this.remoteActionsController.actions.dump(request);
  });
}

=======
>>>>>>> 74d56402
module.exports = Kuzzle;<|MERGE_RESOLUTION|>--- conflicted
+++ resolved
@@ -158,7 +158,6 @@
 });
 Kuzzle.prototype.constructor = Kuzzle;
 
-<<<<<<< HEAD
 /**
  * Register handlers and do a kuzzle dump for:
  * - system signals
@@ -190,7 +189,7 @@
   process.on('unhandledRejection', (err) => {
     console.error(`ERROR: unhandledRejection: ${err.message}`, err.stack); // eslint-disable-line no-console
     request.data.body.sufix = 'unhandled-rejection';
-    this.remoteActionsController.actions.dump(request)
+    this.cliController.actions.dump(request)
       .finally(() => {
         process.exit(1);
       });
@@ -200,7 +199,7 @@
   process.on('uncaughtException', (err) => {
     console.error(`ERROR: uncaughtException: ${err.message}`, err.stack); // eslint-disable-line no-console
     request.data.body.sufix = 'uncaught-exception';
-    this.remoteActionsController.actions.dump(request)
+    this.cliController.actions.dump(request)
       .finally(() => {
         process.exit(1);
       });
@@ -211,7 +210,7 @@
     process.on(signal, () => {
       console.error(`ERROR: Caught signal: ${signal}`); // eslint-disable-line no-console
       request.data.body.sufix = 'signal-'.concat(signal.toLowerCase());
-      this.remoteActionsController.actions.dump(request)
+      this.cliController.actions.dump(request)
         .finally(() => {
           process.exit(coreDumpSigals[signal] + 128);
         });
@@ -223,10 +222,8 @@
   process.on('SIGTRAP', () => {
     console.error('ERROR: Caught signal: SIGTRAP'); // eslint-disable-line no-console
     request.data.body.sufix = 'signal-sigtrap';
-    this.remoteActionsController.actions.dump(request);
+    this.cliController.actions.dump(request);
   });
 }
 
-=======
->>>>>>> 74d56402
 module.exports = Kuzzle;