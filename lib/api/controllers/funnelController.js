--- conflicted
+++ resolved
@@ -345,23 +345,7 @@
         return triggerEvent(this.kuzzle, modifiedRequest, afterEvent);
       })
       .then(newRequest => {
-<<<<<<< HEAD
         this.kuzzle.statistics.completedRequest(request);
-        return triggerEvent(this.kuzzle, newRequest, 'request:onSuccess');
-      })
-      .catch(error => {
-        let _error = error;
-
-        this.kuzzle.statistics.failedRequest(request);
-
-        if (controllers === this.pluginsControllers && !(error instanceof KuzzleError)) {
-          _error = new PluginImplementationError(error);
-        }
-
-        return triggerEvent(this.kuzzle, modifiedRequest, 'request:onError')
-          .finally(() => Bluebird.reject(_error));
-=======
-        kuzzle.statistics.completedRequest(request);
 
         // do not trigger global events on plugins' subrequests
         if (newRequest.origin === null) {
@@ -371,16 +355,21 @@
         return newRequest;
       })
       .catch(error => {
-        kuzzle.statistics.failedRequest(request);
+        let _error = error;
+
+        this.kuzzle.statistics.failedRequest(request);
+
+        if (controllers === this.pluginsControllers && !(error instanceof KuzzleError)) {
+          _error = new PluginImplementationError(error);
+        }
 
         // do not trigger global events on plugins' subrequests
         if (modifiedRequest.origin === null) {
           return triggerEvent(kuzzle, modifiedRequest, 'request:onError')
-            .finally(() => Promise.reject(error));
+            .finally(() => Bluebird.reject(_error));
         }
 
-        return Promise.reject(error);
->>>>>>> 7bf86abb
+        return Bluebird.reject(_error);
       })
       .finally(() => {
         this.concurrentRequests--;
