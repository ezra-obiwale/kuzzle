var
  fs = require('fs'),
  rimraf = require('rimraf'),
  path = require('path'),
  Promise = require('bluebird'),
  childProcess = require('child_process'),
  lockfile = require('proper-lockfile'),
  _ = require('lodash'),
  _kuzzle;

function pluginsManager(requestObject) {
  var
    plugin = requestObject.data._id,
    options = requestObject.data.body,
    lockPromisified = Promise.promisify(lockfile.lock),
    releaseLock = () => {};

  // Prevents multiple 'kuzzle install' to install plugins at the same time.
  return lockPromisified('./node_modules', {retries: 1000, minTimeout: 200, maxTimeout: 1000})
    .then(release => {
      releaseLock = release;
      return initializeInternalIndex();
    })
    .then(() => {
      if (options.list) {
        return getPluginsList();
      }
        
      if (options.install) {
        if (plugin) {
          _kuzzle.pluginsManager.trigger('log:info', `███ kuzzle-plugins: Installing plugin ${plugin}...`);
        }
        else {
          _kuzzle.pluginsManager.trigger('log:info', '███ kuzzle-plugins: Starting plugins installation...');
        }

        return installPlugins(plugin, options);
      }

      if (options.get) {
        return getPluginConfiguration(plugin);
      }

      if (options.set) {
        return setPluginConfiguration(plugin, options.set);
      }

      if (options.importConfig) {
        return importPluginConfiguration(plugin, options.importConfig);
      }

      if (options.unset) {
        return unsetPluginConfiguration(plugin, options.unset);
      }

      if (options.replace) {
        return replacePluginConfiguration(plugin, options.replace);
      }

      if (options.remove) {
        return removePlugin(plugin);
      }

      if (options.activate) {
        return _kuzzle.internalEngine
          .update(_kuzzle.config.pluginsManager.dataCollection, plugin, {activated: true})
          .then(() => getPluginConfiguration(plugin));
      }

      if (options.deactivate) {
        return _kuzzle.internalEngine
          .update(_kuzzle.config.pluginsManager.dataCollection, plugin, {activated: false})
          .then(() => getPluginConfiguration(plugin));
      }
    })
    .then(response => {
      releaseLock();
      return response;
    })
    .catch(error => {
      _kuzzle.pluginsManager.trigger('log:error', error);
      releaseLock();

      /*
       If elasticsearch returns with a "Service temporary unavailable" error,
       we retry until it's ready
       */
      if (error.status === 503) {
<<<<<<< HEAD
        _kuzzle.pluginsManager.trigger('log:warn', 'The database seems to not be ready yet. Retrying in 5s...');
        return setTimeout(() => pluginsManager(plugin, options), 5000);
=======
        console.log('The database seems to not be ready yet. Retrying in 5s...');
        return new Promise((resolve) => {
          setTimeout(() => {
            pluginsManager(plugin, options)
              .then(() => {
                resolve();
              });
          }, 5000);
        });
>>>>>>> 7a9bd2a2
      }

      return Promise.reject(error);
    });
}

/**
 * Creates the internalIndex in the Kuzzle database, if it
 * doesn't already exists
 */
function initializeInternalIndex () {
  return _kuzzle.internalEngine.createInternalIndex()
    .then(() => {
      /*
       Disables mapping on the 'config' object to avoid conflicts
       between different plugins
       */
      return _kuzzle.internalEngine.updateMapping(
        _kuzzle.config.pluginsManager.dataCollection,
        {
          properties: {
            config: {
              enabled: false
            }
          }
        }
      );
    })
    .catch(err => {
      // ignoring error if it's raised because the index already exists
      if (err.status === 400) {
        return Promise.resolve();
      }

      return Promise.reject(err);
    });
}

/**
 * Returns the list of plugins to install
 * The returned list is in the following format:
 *   [
 *     "plugin-name": {
 *       "how to": "get this plugin"
 *     }
 *   ]
 *
 * @param {Object} db - database service
 * @param {Object} cfg - Kuzzle configuration
 * @returns Promise
 */
function getPluginsList() {
  return _kuzzle.internalEngine
    .search(_kuzzle.config.pluginsManager.dataCollection)
    .then(result => {
      var plugins = {};

      if (result.total === 0) {
        return _kuzzle.config.pluginsManager.defaultPlugins;
      }

      result.hits.forEach(p => {
        plugins[p._id] = p._source;
      });

      return plugins;
    });
}

/**
 * Install plugins and load their configuration into the database
 *
 * @param plugin to install. May be undefined (install all listed plugins)
 * @param options - arguments supplied by the user on the command-line
 * @param dbService - handler to Kuzzle's database
 * @param kuzzleConfiguration - Kuzzle configuratioin
 * @returns {Promise}
 */
function installPlugins(plugin, options) {
  var
    p = {},
    pluginsListPromise,
    pluginsList;

  if (plugin) {
    p[plugin] = {};
    ['npmVersion', 'gitUrl', 'path'].forEach(tag => {
      if (options[tag] !== undefined) {
        p[plugin][tag] = options[tag];
      }
    });

    p[plugin].activated = options.activated;

    pluginsListPromise = Promise.resolve(p);
  }
  else {
    pluginsListPromise = getPluginsList();
  }

  return pluginsListPromise
    .then(plugins => {
      pluginsList = plugins;
      if (_.isEmpty(plugins)) {
        return Promise.resolve();
      }
      return acquirePlugins(plugins);
    })
    .then(() => {
      _kuzzle.pluginsManager.trigger('log:info', '███ kuzzle-plugins: Updating plugins configuration...');
      return updatePluginsConfiguration(pluginsList);
    });
}

/**
 * Import a configuration from a given file for a given plugin
 * @param db
 * @param plugin
 * @param filePath
 * @param {Object} kuzzleConfiguration
 */
function importPluginConfiguration(plugin, filePath) {
  var
    content;

  try {
    content = fs.readFileSync(filePath, 'UTF-8');
  } catch (err) {
    return Promise.reject(new Error(`Error opening file ${filePath}: ${err.message}`));
  }

  try {
    content = JSON.parse(content);
  }
  catch (err) {
    return Promise.reject(new Error(`Unable to parse ${filePath}: ${err}`));
  }

  return _kuzzle.internalEngine.get(_kuzzle.config.pluginsManager.dataCollection, plugin)
    .then(res => {
      res._source.config = content;
      return _kuzzle.internalEngine.createOrReplace(_kuzzle.config.pluginsManager.dataCollection, plugin, res._source);
    })
    .catch(err => {
      var error = new Error(`Plugin ${plugin} not found`);
      error.stack = err.stack;

      throw error;
    });
}

/**
 * Create a lock file to prevent downloading multiple times plugins if there is more than one worker
 */
function createLock(pluginPath) {
  fs.closeSync(fs.openSync(path.join(pluginPath, 'lock'), 'w'));
}

/**
 * Download given plugins
 * @param plugins
 * @returns {Promise} resolved once all plugins are downloaded
 */
function acquirePlugins(plugins) {
  var
    promises = [];

  _.forEach(plugins, (plugin, name) => {
    var
      installViaNpm = true,
      errorMessage;
    
    if (plugin.path) {
      _kuzzle.pluginsManager.trigger('log:warn', `███ kuzzle-plugins: Plugin ${name} uses local plugin. Config will be overridden with local changes.`);
      installViaNpm = false;
    }
    else if (!plugin.gitUrl && !plugin.npmVersion) {
      errorMessage = `███ kuzzle-plugins: Plugin ${name} provides no means of installation. Expected: path, git URL or npm version`;
      _kuzzle.pluginsManager.trigger('log:error', errorMessage);
      throw new Error(errorMessage);
    }

    if (!needInstall(plugin, name)) {
      _kuzzle.pluginsManager.trigger('log:info', '███ kuzzle-plugins: Plugin', name, 'is already installed. Skipping...');
      return true;
    }

    if (installViaNpm) {
      promises.push(npmInstall(plugin, name));
    }
  });
  return Promise.all(promises);
}

/**
 * Install a plugin with NPM
 * Returns a promise resolved once the plugin has been installed
 *
 * @param {{gitUrl: string, npmVersion: string}} plugin - plugin infos
 * @param {string} name - plugin name
 * @returns {Promise}
 */
function npmInstall(plugin, name) {
  var uri;

  if (plugin.gitUrl) {
    uri = plugin.gitUrl;
  } else if (plugin.npmVersion) {
    uri = name + '@' + plugin.npmVersion;
  } else {
    uri = name;
  }
  _kuzzle.pluginsManager.trigger('log:info', `███ kuzzle-plugins: Downloading plugin: ${uri}`);

  return new Promise((resolve, reject) => {
    childProcess.exec('npm install ' + uri, (err, stdout, stderr) => {
      if (err) {
        _kuzzle.pluginsManager.trigger('log:error', `Plugin download error. Full log:\n${stderr}`);
        return reject(err);
      }

      _kuzzle.pluginsManager.trigger('log:info', `███ kuzzle-plugins: Plugin ${uri} downloaded`);
      if (plugin.gitUrl) {
        createLock(getPluginPath(plugin, name));
      }
      resolve();
    });
  });
}

/**
 * Updates plugins configuration in Kuzzle database
 *
 * @param db - database service client
 * @param collection in which the plugin configuration must be stored
 * @param plugins list
 * @returns {Promise}
 */
function updatePluginsConfiguration(plugins) {
  var promises = [];

  _.forEach(plugins, (plugin, name) => {
    var
      pluginPackage,
      pluginConfiguration;

    try {
      if (plugin.path) {
        pluginPackage = require(path.join(plugin.path, 'package.json'));
      }
      else {
        pluginPackage = require(path.join(getPluginPath(plugin, name), 'package.json'));
      }
    }
    catch (e) {
      _kuzzle.pluginsManager.trigger('log:error',
        'There is a problem with plugin ' + name + '. Check the plugin installation directory');
      promises.push(Promise.reject(e));
      return false;
    }

    // If there is no information about plugin in the package.json
    if (!pluginPackage.pluginInfo) {
      return false;
    }

    pluginConfiguration = _.extend(plugin, pluginPackage.pluginInfo);
    if (pluginConfiguration.defaultConfig) {
      pluginConfiguration.config = pluginConfiguration.defaultConfig;
      delete pluginConfiguration.defaultConfig;
    }

    // By default, when a new plugin is installed, the plugin is activated
    if (pluginConfiguration.activated === undefined) {
      pluginConfiguration.activated = true;
    }
    promises.push(_kuzzle.internalEngine.createOrReplace(
      _kuzzle.config.pluginsManager.dataCollection, 
      name, 
      pluginConfiguration
    ));
  });

  return Promise.all(promises);
}

/**
 * Detects if the configured plugin must be installed
 * If the plugin is configured with an url from GIT, the plugin is installed every time
 *   to ensure getting the latest release
 * If the plugin come from NPM or , the plugin is installed only if the required version
 *   is different from the version of the already installed plugin
 *
 * @param plugin
 * @param name
 * @returns {boolean} true if the plugin must be installed, false if not
 */
function needInstall(plugin, name) {
  var
    packageDefinition,
    packagePath,
    lockPath,
    pluginPath = getPluginPath(plugin, name);

  // If we want to install a plugin with git, maybe there is no version and we want to 'pull' the plugin
  if (plugin.gitUrl) {
    lockPath = path.join(pluginPath, 'lock');
    // Check if the plugin was installed in the current hour, if not then we install it again in case of update
    if (fs.existsSync(lockPath)) {
      if (new Date(fs.statSync(lockPath).mtime) > new Date() - 3600000 === true) {
        return false;
      }
      fs.unlinkSync(lockPath);
    }
    return true;
  }

  if (plugin.path) {
    return false;
  }

  packagePath = path.join(pluginPath, 'package.json');
  if (!fs.existsSync(packagePath)) {
    return true;
  }

  packageDefinition = require(path.join(pluginPath, 'package.json'));

  // If version in package.json is different from the version the plugins.json, we want to install the updated plugin
  return (packageDefinition._from !== name + '@' + plugin.npmVersion);
}

/**
 * Return the real plugin path
 * @param plugin
 * @param name
 * @returns {String}
 */
function getPluginPath (plugin, name) {
  if (plugin.path) {
    return plugin.path;
  }
  return path.join(__dirname, '..', '..', '..', '..', 'node_modules', name);
}

/**
 * Dumps a plugin's configuration on the standard output.
 *
 * @param {string} plugin name
 * @param {object} db - kuzzle database handler
 * @param {object} cfg - kuzzle configuration
 * @returns {Promise}
 */
function getPluginConfiguration(plugin) {
  return _kuzzle.internalEngine
    .get(_kuzzle.config.pluginsManager.dataCollection, plugin)
    .then(result => result._source);
}

/**
 * Sets a new plugin property
 *
 * @param {string} plugin
 * @param {string} property - expected: stringified JSON object
 * @param {object} db - kuzzle database handler
 * @param {object} cfg - kuzzle configuration
 * @returns {Promise}
 */
function setPluginConfiguration(plugin, property) {
  var jsonProperty;

  try {
    jsonProperty = JSON.parse(property);
  }
  catch (err) {
    return Promise.reject(new Error('Unable to parse ' + property + '. Expected: JSON Object\n' + err));
  }

  return _kuzzle.internalEngine
    .get(_kuzzle.config.pluginsManager.dataCollection, plugin)
    .then(result => {
      var newConfiguration = result._source;
      _.extend(newConfiguration.config, jsonProperty);
      return _kuzzle.internalEngine.update(_kuzzle.config.pluginsManager.dataCollection, plugin, newConfiguration);
    })
    .then(() => getPluginConfiguration(plugin));
}

/**
 * Removes a property from a plugin configuration
 *
 * @param {string} plugin
 * @param {string} property to be removed
 * @param {object} db - kuzzle database handler
 * @param {object} cfg - kuzzle configuration
 * @returns {Promise}
 */
function unsetPluginConfiguration(plugin, property) {
  return _kuzzle.internalEngine
    .get(_kuzzle.config.pluginsManager.dataCollection, plugin)
    .then(result => {
      var config = result._source;

      if (config.config[property] === undefined) {
        return Promise.reject(new Error('Property ' + property + ' not found in the plugin configuration'));
      }

      delete config.config[property];
      return _kuzzle.internalEngine.replace(_kuzzle.config.pluginsManager.dataCollection, plugin, config);
    })
    .then(() => getPluginConfiguration(plugin));
}

/**
 * Replace a plugin configuration by a new content
 *
 * @param {string} plugin
 * @param {string} content
 * @param {object} db - kuzzle database handler
 * @param {object} cfg - kuzzle configuration
 * @returns {Promise}
 */
function replacePluginConfiguration(plugin, content) {
  var jsonProperty;

  try {
    jsonProperty = JSON.parse(content);
  }
  catch (err) {
    return Promise.reject(new Error('Unable to parse the new plugin configuration. Expected: JSON Object\n' + err));
  }

  return _kuzzle.internalEngine
    .get(_kuzzle.config.pluginsManager.dataCollection, plugin)
    .then(result => {
      result._source.config = jsonProperty;
      return _kuzzle.internalEngine.replace(_kuzzle.config.pluginsManager.dataCollection, plugin, result._source);
    })
    .then(() => getPluginConfiguration(plugin));
}

/**
 * Removes a plugin
 *
 * @param {string} plugin
 * @param {object} db - kuzzle database handler
 * @param {object} cfg - kuzzle configuration
 * @returns {Promise}
 */
function removePlugin(plugin) {
  var
    installedLocally,
    rimrafPromise = Promise.promisify(rimraf);

  return _kuzzle.internalEngine
    .get(_kuzzle.config.pluginsManager.dataCollection, plugin)
    .then(result => {
      // Plugins imported using --path should not be deleted
      installedLocally = (result._source.npmVersion || result._source.gitUrl);
      return _kuzzle.internalEngine.delete(_kuzzle.config.pluginsManager.dataCollection, plugin);
    })
    .then(() => {
      _kuzzle.pluginsManager.trigger('log:info', `███ [plugins] Plugin ${plugin} configuration deleted`);
      if (installedLocally) {
        try {
          return rimrafPromise(getPluginPath({}, plugin));
        }
        catch (err) {
          return Promise.reject(new Error('Unable to remove the plugin module: ' + err));
        }
      }
    })
    .then(() => {
      return {installedLocally};
    });
}

module.exports = function (kuzzle) {
  _kuzzle = kuzzle;
  return pluginsManager;
};<|MERGE_RESOLUTION|>--- conflicted
+++ resolved
@@ -86,11 +86,7 @@
        we retry until it's ready
        */
       if (error.status === 503) {
-<<<<<<< HEAD
         _kuzzle.pluginsManager.trigger('log:warn', 'The database seems to not be ready yet. Retrying in 5s...');
-        return setTimeout(() => pluginsManager(plugin, options), 5000);
-=======
-        console.log('The database seems to not be ready yet. Retrying in 5s...');
         return new Promise((resolve) => {
           setTimeout(() => {
             pluginsManager(plugin, options)
@@ -99,7 +95,6 @@
               });
           }, 5000);
         });
->>>>>>> 7a9bd2a2
       }
 
       return Promise.reject(error);
@@ -298,7 +293,7 @@
  * Install a plugin with NPM
  * Returns a promise resolved once the plugin has been installed
  *
- * @param {{gitUrl: string, npmVersion: string}} plugin - plugin infos
+ * @param {string} plugin - plugin infos
  * @param {string} name - plugin name
  * @returns {Promise}
  */
