--- conflicted
+++ resolved
@@ -8,15 +8,9 @@
   NotFoundError = require('kuzzle-common-objects').errors.NotFoundError,
   formatProcessing = require('../core/auth/formatProcessing'),
   User = require('../core/models/security/user'),
-<<<<<<< HEAD
   assertHasBody = require('./util/requestAssertions').assertHasBody,
-  assertHasBodyHasAttribute = require('./util/requestAssertions').assertHasBodyHasAttribute,
-  assertHasBodyHasNotAttribute = require('./util/requestAssertions').assertHasBodyHasNotAttribute,
-=======
-  assertHadBody = require('./util/requestAssertions').assertHadBody,
   assertBodyHasAttribute = require('./util/requestAssertions').assertBodyHasAttribute,
   assertBodyHasNotAttribute = require('./util/requestAssertions').assertBodyHasNotAttribute,
->>>>>>> 3871b5b8
   assertHasId = require('./util/requestAssertions').assertHasId;
 
 /**
@@ -31,11 +25,7 @@
    * @returns {Promise<Object>}
    */
   this.getRole = function securityGetRole (request) {
-<<<<<<< HEAD
     assertHasId(request, 'security:getRole');
-=======
-    assertHasId(request, 'getRole');
->>>>>>> 3871b5b8
 
     return kuzzle.repositories.role.loadRole(request.input.resource._id)
       .then(role => {
@@ -54,13 +44,8 @@
    * @returns {Promise<Object>}
    */
   this.mGetRoles = function securityMGetRoles (request) {
-<<<<<<< HEAD
     assertHasBody(request, 'security:mGetRoles');
-    assertHasBodyHasAttribute(request, 'ids', 'security:mGetRoles');
-=======
-    assertHadBody(request, 'mGetRoles');
-    assertBodyHasAttribute(request, 'ids', 'mGetRoles');
->>>>>>> 3871b5b8
+    assertBodyHasAttribute(request, 'ids', 'security:mGetRoles');
 
     if (!Array.isArray(request.input.body.ids)) {
       throw new BadRequestError('mGetRoles must specify an array of "ids"');
@@ -100,13 +85,8 @@
    * @returns {Promise<Object>}
    */
   this.createOrReplaceRole = function securityCreateOrReplaceRole (request) {
-<<<<<<< HEAD
     assertHasBody(request, 'security:createOrReplaceRole');
     assertHasId(request, 'security:createOrReplaceRole');
-=======
-    assertHadBody(request, 'createOrReplaceRole');
-    assertHasId(request, 'createOrReplaceRole');
->>>>>>> 3871b5b8
 
     return createOrReplaceRole.call(kuzzle, request, {method: 'createOrReplace'})
       .then(role => Promise.resolve(formatProcessing.formatRoleForSerialization(role)));
@@ -119,12 +99,8 @@
    * @returns {Promise<Object>}
    */
   this.createRole = function securityCreateRole (request) {
-<<<<<<< HEAD
-    assertHasBody(request, 'createRole');
-=======
-    assertHadBody(request, 'createRole');
->>>>>>> 3871b5b8
-    assertHasId(request, 'createRole');
+    assertHasBody(request, 'security:createRole');
+    assertHasId(request, 'security:createRole');
 
     return createOrReplaceRole.call(kuzzle, request, {method: 'create'})
       .then(role => Promise.resolve(formatProcessing.formatRoleForSerialization(role)));
@@ -139,11 +115,7 @@
   this.deleteRole = function securityDeleteRole (request) {
     var role;
 
-<<<<<<< HEAD
     assertHasId(request, 'security:deleteRole');
-=======
-    assertHasId(request, 'deleteRole');
->>>>>>> 3871b5b8
 
     role = kuzzle.repositories.role.getRoleFromRequest(request);
 
@@ -176,13 +148,8 @@
    * @returns {Promise<Object>}
    */
   this.mGetProfiles = function securityMGetProfiles (request) {
-<<<<<<< HEAD
     assertHasBody(request, 'security:mGetProfiles');
-    assertHasBodyHasAttribute(request, 'ids', 'security:mGetProfiles');
-=======
-    assertHadBody(request, 'mGetProfiles');
-    assertBodyHasAttribute(request, 'ids', 'mGetProfiles');
->>>>>>> 3871b5b8
+    assertBodyHasAttribute(request, 'ids', 'security:mGetProfiles');
 
     if (!Array.isArray(request.input.body.ids)) {
       throw new BadRequestError('security:mGetProfiles must specify an array of "ids"');
@@ -203,13 +170,8 @@
    * @returns {Promise<Object>}
    */
   this.createOrReplaceProfile = function securityCreateOrReplaceProfile (request) {
-<<<<<<< HEAD
     assertHasBody(request, 'security:createOrReplaceProfile');
     assertHasBody(request, 'policies', 'security:createOrReplaceProfile');
-=======
-    assertHadBody(request, 'createOrReplaceProfile');
-    assertHadBody(request, 'policies', 'createOrReplaceProfile');
->>>>>>> 3871b5b8
 
     if (!_.isArray(request.input.body.policies)) {
       throw new BadRequestError('createOrReplaceProfile must specify an array of "policies"');
@@ -226,13 +188,8 @@
    * @returns {Promise<Object>}
    */
   this.createProfile = function securityCreateProfile (request) {
-<<<<<<< HEAD
     assertHasBody(request, 'security:createProfile');
     assertHasBody(request, 'policies', 'security:createProfile');
-=======
-    assertHadBody(request, 'createProfile');
-    assertHadBody(request, 'policies', 'createProfile');
->>>>>>> 3871b5b8
 
     if (!_.isArray(request.input.body.policies)) {
       throw new BadRequestError('createOrReplaceProfile must specify an array of "policies"');
@@ -249,11 +206,7 @@
    * @returns {Promise<Object>}
    */
   this.deleteProfile = function securityDeleteProfile (request) {
-<<<<<<< HEAD
     assertHasId(request, 'security:deleteProfile');
-=======
-    assertHasId(request, 'deleteProfile');
->>>>>>> 3871b5b8
 
     return kuzzle.repositories.profile.buildProfileFromRequest(request)
       .then(profile => kuzzle.repositories.profile.deleteProfile(profile));
@@ -289,11 +242,7 @@
    * @returns {Promise<Object>}
    */
   this.getUser = function securityGetUser (request) {
-<<<<<<< HEAD
     assertHasId(request, 'security:getUser');
-=======
-    assertHasId(request, 'getUser');
->>>>>>> 3871b5b8
 
     return kuzzle.repositories.user.load(request.input.resource._id)
       .then(user => {
@@ -312,11 +261,7 @@
    * @returns {Promise<Object>}
    */
   this.getProfileRights = function securityGetProfileRights (request) {
-<<<<<<< HEAD
     assertHasId(request, 'security:getProfileRights');
-=======
-    assertHasId(request, 'getProfileRights');
->>>>>>> 3871b5b8
 
     return kuzzle.repositories.profile.loadProfile(request.input.resource._id)
       .then(profile => {
@@ -337,11 +282,7 @@
    * @returns {Promise<Object>}
    */
   this.getUserRights = function securityGetUserRights (request) {
-<<<<<<< HEAD
     assertHasId(request, 'security:getUserRights');
-=======
-    assertHasId(request, 'getUserRights');
->>>>>>> 3871b5b8
 
     return kuzzle.repositories.user.load(request.input.resource._id)
       .then(user => {
@@ -387,11 +328,7 @@
    * @returns {Promise<Object>}
    */
   this.deleteUser = function securityDeleteUser (request) {
-<<<<<<< HEAD
     assertHasId(request, 'security:deleteUser');
-=======
-    assertHasId(request, 'deleteUser');
->>>>>>> 3871b5b8
 
     return kuzzle.repositories.user.delete(request.input.resource._id)
       .then(() => Promise.resolve({ _id: request.input.resource._id}));
@@ -408,13 +345,8 @@
       user = new User(),
       pojoUser;
 
-<<<<<<< HEAD
     assertHasBody(request, 'security:createUser');
-    assertHasBodyHasAttribute(request, 'profileIds', 'security:createUser');
-=======
-    assertHadBody(request, 'createUser');
-    assertBodyHasAttribute(request, 'profileIds', 'createUser');
->>>>>>> 3871b5b8
+    assertBodyHasAttribute(request, 'profileIds', 'security:createUser');
 
     if (!Array.isArray(request.input.body.profileIds)) {
       throw new BadRequestError('security:createUser must specify an array of "profileIds"');
@@ -439,13 +371,8 @@
       user = new User(),
       pojoUser;
 
-<<<<<<< HEAD
     assertHasBody(request, 'security:createUser');
-    assertHasBodyHasNotAttribute(request, 'profileIds', 'security:createUser');
-=======
-    assertHadBody(request, 'createUser');
-    assertBodyHasNotAttribute(request, 'profileIds', 'createUser');
->>>>>>> 3871b5b8
+    assertBodyHasNotAttribute(request, 'profileIds', 'security:createUser');
 
     pojoUser = request.input.body;
     pojoUser._id = request.input.resource._id || uuid.v4();
@@ -463,13 +390,8 @@
    * @returns {Promise<Object>}
    */
   this.updateUser = function securityUpdateUser (request) {
-<<<<<<< HEAD
     assertHasBody(request, 'security:updateUser');
     assertHasId(request, 'security:updateUser');
-=======
-    assertHadBody(request, 'updateUser');
-    assertHasId(request, 'updateUser');
->>>>>>> 3871b5b8
 
     return kuzzle.repositories.user.load(request.input.resource._id)
       .then(user => kuzzle.repositories.user.persist(_.extend(user, request.input.body), {database: {method: 'update'}}))
@@ -484,13 +406,8 @@
    * @returns {Promise<Object>}
    */
   this.updateProfile = function securityUpdateProfile (request) {
-<<<<<<< HEAD
     assertHasBody(request, 'security:updateProfile');
     assertHasId(request, 'security:updateProfile');
-=======
-    assertHadBody(request, 'updateProfile');
-    assertHasId(request, 'updateProfile');
->>>>>>> 3871b5b8
 
     return kuzzle.repositories.profile.loadProfile(request.input.resource._id)
       .then(profile => kuzzle.repositories.profile.validateAndSaveProfile(_.extend(profile, request.input.body), {method: 'update'}))
@@ -504,13 +421,8 @@
    * @returns {Promise<Object>}
    */
   this.updateRole = function securityUpdateRole (request) {
-<<<<<<< HEAD
     assertHasBody(request, 'security:updateRole');
     assertHasId(request, 'security:updateRole');
-=======
-    assertHadBody(request, 'updateRole');
-    assertHasId(request, 'updateRole');
->>>>>>> 3871b5b8
 
     return kuzzle.repositories.role.loadRole(request.input.resource._id)
       .then(role => {
@@ -532,13 +444,8 @@
   this.createOrReplaceUser = function securityCreateOrReplaceUser (request) {
     var user = new User();
 
-<<<<<<< HEAD
     assertHasBody(request, 'security:createOrReplaceUser');
-    assertHasBodyHasAttribute(request, 'profileIds', 'security:createOrReplaceUser');
-=======
-    assertHadBody(request, 'createOrReplaceUser');
-    assertBodyHasAttribute(request, 'profileIds', 'createOrReplaceUser');
->>>>>>> 3871b5b8
+    assertBodyHasAttribute(request, 'profileIds', 'security:createOrReplaceUser');
 
     if (request.input.resource._id) {
       user._id = request.input.resource._id;
