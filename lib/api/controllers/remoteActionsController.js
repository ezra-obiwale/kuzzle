--- conflicted
+++ resolved
@@ -9,23 +9,6 @@
  * @constructor
  */
 function RemoteActionsController (kuzzle) {
-<<<<<<< HEAD
-  var adminController = new AdminController(kuzzle);
-
-  this.kuzzle = kuzzle;
-
-  this.actions = {
-    adminExists: adminController.adminExists,
-    createFirstAdmin: adminController.createFirstAdmin,
-    cleanAndPrepare: require('./remoteActions/cleanAndPrepare')(kuzzle),
-    cleanDb: require('./remoteActions/cleanDb')(kuzzle),
-    clearCache: require('./remoteActions/clearCache')(kuzzle),
-    managePlugins: require('./remoteActions/managePlugins')(kuzzle),
-    prepareDb:require('./remoteActions/prepareDb')(kuzzle),
-    dump:require('./remoteActions/dump')(kuzzle)
-  };
-=======
->>>>>>> 0f80c999
 
   this.init = () => {
     this.actions = {
@@ -33,8 +16,9 @@
       createFirstAdmin: kuzzle.funnel.controllers.admin.createFirstAdmin,
       cleanDb: require('./remoteActions/cleanDb')(kuzzle),
       clearCache: require('./remoteActions/clearCache')(kuzzle),
-      managePlugins: require('./remoteActions/managePlugins')(kuzzle),
-      data: require('./remoteActions/data')(kuzzle)
+      data: require('./remoteActions/data')(kuzzle),
+      dump:require('./remoteActions/dump')(kuzzle),
+      managePlugins: require('./remoteActions/managePlugins')(kuzzle)
     };
 
     kuzzle.services.list.broker.listen(kuzzle.config.queues.remoteActionsQueue, this.onListenCB);
