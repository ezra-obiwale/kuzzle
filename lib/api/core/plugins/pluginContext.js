var
  _ = require('lodash'),
  Promise = require('bluebird'),
  PluginImplementationError = require('kuzzle-common-objects').Errors.pluginImplementationError;

/**
 * @param {Kuzzle} kuzzle
 * @constructor
 */
function PluginContext(kuzzle) {
  // we have a circular dependency between Kuzzle and the plugins.
  // We cannot get Kuzzle constructor from the global scope
  var Kuzzle = require('../../kuzzle');

  this.accessors = {};
  this.config = kuzzle.config;
  this.constructors = {
    Dsl: require('../../dsl'),
    RequestObject: require('kuzzle-common-objects').Models.requestObject,
    ResponseObject: require('kuzzle-common-objects').Models.responseObject,
    BaseValidationType: require('../validation/baseType')
  };
  this.errors = {};

  _.forOwn(require('kuzzle-common-objects').Errors, (constructor, name) => {
    this.errors[_.upperFirst(name)] = constructor;
  });

  if (kuzzle instanceof Kuzzle) {
    Object.defineProperty(this.accessors, 'passport', {
      enumerable: true,
      get: () => {
        return {
          use: kuzzle.passport.use
        };
      }
    });

    Object.defineProperty(this.accessors, 'router', {
      enumerable: true,
      get: () => {
        return {
          newConnection: kuzzle.router.newConnection.bind(kuzzle.router),
          execute: kuzzle.router.execute.bind(kuzzle.router),
          removeConnection: kuzzle.router.removeConnection.bind(kuzzle.router)
        };
      }
    });

    /*
     Sharing only a handful user functions as wrappers for the repositories object
     */
    Object.defineProperty(this.accessors, 'users', {
      enumerable: true,
      get: () => {
        return {
          load: userId => kuzzle.repositories.user.load(userId),
          create: (name, profile, info) => createUser(kuzzle.repositories.user, name, profile, info)
        };
      }
    });

    Object.defineProperty(this.accessors, 'validation', {
      enumerable: true,
<<<<<<< HEAD
      get: function get () {
        return {
          addType: kuzzle.validation.addType.bind(kuzzle.validation),
          validate: kuzzle.validation.validate.bind(kuzzle.validation)
=======
      get: () => {
        return {
          addType: kuzzle.validation.addType.bind(kuzzle.validation),
          validate: kuzzle.validation.validationPromise.bind(kuzzle.validation)
>>>>>>> 6fd90781
        };
      }
    });
  }

}

/**
 * UserRepositories wrapper to expose user creation to plugins.
 * If "userInfo" does not contain a profile attribute, this function
 * will add one with the value "default"
 *
 * @param {Object} userRepository - Kuzzle's user repositories
 * @param {string} name - user name
 * @param {string} [profile] - profile name
 * @param {Object} [userInfo] - the user to be created
 * @returns {Promise<T>}
 */
function createUser(userRepository, name, profile, userInfo) {
  var
    userConstructor = new userRepository.ObjectConstructor();

  if (!userInfo) {
    if (profile && typeof profile === 'object') {
      userInfo = profile;
      profile = 'default';
    }
    else {
      userInfo = {};
    }
  }

  if (!name || typeof name !== 'string') {
    return Promise.reject(new PluginImplementationError('User creation error: "name" argument invalid or missing'));
  }

  if (typeof userInfo !== 'object' || Array.isArray(userInfo)) {
    return Promise.reject(new PluginImplementationError('User creation error: invalid "info" argument (expected an object)'));
  }

  userInfo._id = name;
  userInfo.profileIds = [ 'default' ];
  if (profile) {
    userInfo.profileIds = Array.isArray(profile) ? profile : [profile];
  }

  return userRepository.hydrate(userConstructor, userInfo)
    .then(user => userRepository.persist(user, {database: {method: 'create'}}))
    /*
     masking the resolved user object to avoid plugin developers having access
     to an internal Kuzzle object
     */
    .then(() => userInfo);
}

module.exports = PluginContext;<|MERGE_RESOLUTION|>--- conflicted
+++ resolved
@@ -62,17 +62,10 @@
 
     Object.defineProperty(this.accessors, 'validation', {
       enumerable: true,
-<<<<<<< HEAD
-      get: function get () {
-        return {
-          addType: kuzzle.validation.addType.bind(kuzzle.validation),
-          validate: kuzzle.validation.validate.bind(kuzzle.validation)
-=======
       get: () => {
         return {
           addType: kuzzle.validation.addType.bind(kuzzle.validation),
           validate: kuzzle.validation.validationPromise.bind(kuzzle.validation)
->>>>>>> 6fd90781
         };
       }
     });
