var
  _ = require('lodash'),
  async = require('async'),
  q = require('q'),
  stringify = require('json-stable-stringify'),
  RealTimeResponseObject = require('../core/models/realTimeResponseObject'),
  // module for manage md5 hash
  crypto = require('crypto');


module.exports = function HotelClerkController (kuzzle) {

  this.kuzzle = kuzzle;
  /**
   * A simple room list with filter associate and how many users have subscribed
   *
   * Example for subscribe to a chat room where the subject is Kuzzle
   *  rooms = {
   *    'f45de4d8ef4f3ze4ffzer85d4fgkzm41' : { // -> the room id (according to filters and collection)
   *      names: [ 'chat-room-kuzzle' ], // -> real room name list to notify
   *      count: 100 // -> how many users have subscribed to this room
   *      filters: {
   *        and : {
   *          'message.subject.termSubjectKuzzle': filtersTree.message.subject.termSubjectKuzzle.fn
   *        }
   *      }
   *    }
   *  }
   */
  this.rooms = {};
  /**
   * In addition to this.rooms, this.customers allow to manage users and their rooms
   * Example for a customer who subscribes to the room 'chat-room-kuzzle'
   * customers = {
   *  '87fd-gre7ggth544z' : { // -> connection id (like socket id)
   *    'chat-room-kuzzle' : 'fr4fref4f8fre47fe' // -> mapping between user room and roomId
   *  }
   * }
   */
  this.customers = {};

  /**
   * Add a connection to room, and init information about room if it doesn't exist before
   *
   * @param {RequestObject} requestObject
   * @param {Object} connection
   *
   * @return {Promise} promise. Return a RealTimeResponseObject on success. Reject with error if the
   * user has already subscribe to this room name (just for room with same name, but we not trigger error
   * if the room has a different name with same filter) or if there is an error during room creation
   */
  this.addSubscription = function (requestObject, connection) {
    if (!_.isString(requestObject.requestId)) {
      requestObject.requestId = requestObject.requestId.toString();
    }

    var deferred = q.defer();

    if (!requestObject.requestId) {
      deferred.reject('The requestId is mandatory for subscribe');
      return deferred.promise;
    }

    if (this.customers[connection.id] && this.customers[connection.id][requestObject.requestId]) {
      deferred.reject('User ' + connection.id + ' has already subscribed to the room ' + requestObject.requestId);
      return deferred.promise;
    }

    createRoom.call(this, requestObject.requestId, requestObject.collection, requestObject.data.body)
      .then(function (roomId) {
        // Add the room for the customer
        addRoomForCustomer.call(this, connection.id, requestObject.requestId, roomId);
        this.rooms[roomId].count++;

        deferred.resolve(new RealTimeResponseObject(roomId, requestObject.requestId));
      }.bind(this))
      .catch(function (error) {
        deferred.reject(error);
      });

    return deferred.promise;
  };

  /**
   * Remove the connection.id from the room and clean up room (delete room if there is no customer)
   *
   * @param {RequestObject} requestObject
   * @param {Object} connection
   *
   * @returns {Promise} promise
   */
  this.removeSubscription = function (requestObject, connection) {
    var deferred = q.defer();

    // Remove the room for the customer, don't wait for delete before continue
    removeRoomForCustomer.call(this, connection.id, requestObject.requestId)
      .then(function (roomId) {
        console.log('REMOVED ', requestObject);
        if (!this.rooms[roomId]) {
          deferred.reject('Room ' + requestObject.requestId + ' with id ' + roomId + ' doesn\'t exist');
        }

        this.rooms[roomId].count--;
<<<<<<< HEAD
        cleanUpRooms.call(this, roomId)
          .then(function () {
            deferred.resolve(new RealTimeResponseObject(roomId, requestObject.requestId));
          })
          .catch(function (error) {
            deferred.reject(error);
          });
=======
        return cleanUpRooms.call(this, roomId);
>>>>>>> be12e67e
      }.bind(this))
      .then(function (roomId) {
        deferred.resolve(new RealTimeResponseObject(roomId, requestObject.requestId));
      })
      .catch( function (error) {
        console.log('ERROR HOTELCLERK: ', error);
        deferred.reject(error);
      }.bind(this));

    return deferred.promise;
  };

  /**
   * Count how many users have subscribe to a room
   *
   * @param {RequestObject} requestObject
   *
   * @returns {Promise} promise
   */
  this.countSubscription = function (requestObject) {
    var deferred = q.defer();

    if (requestObject.data.body && !requestObject.data.body.roomId) {
      deferred.reject('The room Id is mandatory for count subscription');
      return deferred.promise;
    }

    if (!this.rooms[requestObject.data.body.roomId]) {
      deferred.reject('The room Id ' + requestObject.data.body.roomId + ' is unknown');
      return deferred.promise;
    }

    deferred.resolve(new RealTimeResponseObject(null, null, this.rooms[requestObject.data.body.roomId].count));

    return deferred.promise;
  };

  /**
   * This function will delete customer from this.customers and
   * decrement count in this.rooms for rooms where user has subscribed
   * Call the cleanUpRooms function for manage empty room
   * Typically called on user disconnection
   *
   * @param {String} connectionId can be a socket.id
   * @param connectionId
   * @returns {Promise} reject an error or resolve nothing
   */
  this.removeCustomerFromAllRooms = function (connectionId) {
    var deferred = q.defer();

    if (!this.customers[connectionId]) {
      deferred.reject('Unknown user with connection id ' + connectionId);
      return deferred.promise;
    }

    var rooms = this.customers[connectionId];
    async.each(Object.keys(rooms), function (roomName, callback) {
      var roomId = rooms[roomName];
      if (!this.rooms[roomId]) {
        callback();
        return false;
      }

      this.rooms[roomId].count--;
      cleanUpRooms.call(this, roomId)
        .then(function () {
          callback();
        })
        .catch(function (error) {
          callback(error);
        });

    }.bind(this), function (error) {
      if (error) {
        deferred.reject(error);
      }

      delete this.customers[connectionId];
      deferred.resolve();

    }.bind(this));

    return deferred.promise;
  };
};



/** MANAGE ROOMS **/

/**
 * Create new room if needed
 *
 * @param {String} room
 * @param {String} collection
 * @param {Object} filters
 * @returns {Promise} promise
 */
createRoom = function (room, collection, filters) {
  var
    deferred = q.defer(),
    stringifyObject = stringify({collection: collection, filters: filters}),
    roomId = crypto.createHash('md5').update(stringifyObject).digest('hex');

  this.kuzzle.log.debug('Create room: ' + roomId,  {collection: collection, filters: filters});

  if (!this.rooms[roomId]) {
    // If it's a new room, we have to calculate filters to apply on the future documents
    addRoomAndFilters.call(this, roomId, collection, filters)
      .then(function (formattedFilters) {

        if (!this.rooms[roomId]) {
          this.rooms[roomId] = {
            id: roomId,
            names: [],
            count: 0,
            filters: formattedFilters
          };
        }

        deferred.resolve(roomId);
      }.bind(this))
      .catch(function (error) {
        deferred.reject(error);
      });
  }
  else {
    deferred.resolve(roomId);
  }

  return deferred.promise;
};

/**
 * Associate the room to the connectionId in this.clients
 * Allow to manage later disconnection and delete socket/rooms/...
 *
 * @param {String} connectionId
 * @param {String} roomName
 * @param {String} roomId
 */
addRoomForCustomer = function (connectionId, roomName, roomId) {
  if (!this.customers[connectionId]) {
    this.customers[connectionId] = {};
  }

  this.rooms[roomId].names = _.uniq(this.rooms[roomId].names.concat([roomName]));
console.log('Subscribed ', connectionId, ' to room ', roomName);
  this.customers[connectionId][roomName] = roomId;
};

/**
 * Delete room if no use has subscribed to this room and remove also the room in
 * filterTree object
 *
 * @param roomId
 * @returns {Promise}
 */
cleanUpRooms = function (roomId) {
  var deferred = q.defer();

  if (!this.rooms[roomId]) {
    deferred.reject('Room ' + roomId + 'doesn\t exist');
    return deferred.promise;
  }

  if (this.rooms[roomId].count === 0) {
    this.kuzzle.dsl.removeRoom(this.rooms[roomId])
      .then(function () {
        delete this.rooms[roomId];
        deferred.resolve(roomId);
      }.bind(this));
  }

  return deferred.promise;
};


/** MANAGE CUSTOMERS **/

/**
 * Remove the room from subscribed room from the user
 * Return the roomId in user mapping
 *
 * @param {String} connectionId
 * @param {String} roomName
 * @return {Promise} promise
 */
removeRoomForCustomer = function (connectionId, roomName) {
  var
    deferred = q.defer(),
    roomId;

  if (!this.customers[connectionId]) {
    deferred.reject('The user with connection ' + connectionId + ' doesn\'t exist');
    return deferred.promise;
  }

  if (!this.customers[connectionId][roomName]) {
    deferred.reject('The user with connectionId ' + connectionId + ' doesn\'t listen the room ' + roomName);
    return deferred.promise;
  }

  roomId = this.customers[connectionId][roomName];
  deferred.resolve(roomId);

  delete this.customers[connectionId][roomName];
  cleanUpCustomers.call(this, connectionId);

  return deferred.promise;
};

/**
 * Remove the user if he didn't has subscribed to a room
 *
 * @param {String} connectionId
 */
cleanUpCustomers = function (connectionId) {
  if (_.isEmpty(this.customers[connectionId])) {
    delete this.customers[connectionId];
  }
};


/** MANAGE FILTERS TREE **/

/**
 * Create curried filters function and add collection/field/filters/room to the filtersTree object
 *
 * Transform something like:
 * {
 *  term: { 'subject': 'kuzzle' }
 * }
 *
 * Into something like:
 * {
 *  subject: { 'termSubjectKuzzle' : { fn: function () {}, rooms: [] } },
 * }
 * And inject it in the right place in filtersTree according to the collection and field
 *
 * @param {String} roomId
 * @param {String} collection
 * @param {Object} filters
 * @return {promise} promise. Resolve a list of path that points to filtersTree object
 */
addRoomAndFilters = function (roomId, collection, filters) {
  return this.kuzzle.dsl.addCurriedFunction(roomId, collection, filters);
};

<|MERGE_RESOLUTION|>--- conflicted
+++ resolved
@@ -101,17 +101,7 @@
         }
 
         this.rooms[roomId].count--;
-<<<<<<< HEAD
-        cleanUpRooms.call(this, roomId)
-          .then(function () {
-            deferred.resolve(new RealTimeResponseObject(roomId, requestObject.requestId));
-          })
-          .catch(function (error) {
-            deferred.reject(error);
-          });
-=======
         return cleanUpRooms.call(this, roomId);
->>>>>>> be12e67e
       }.bind(this))
       .then(function (roomId) {
         deferred.resolve(new RealTimeResponseObject(roomId, requestObject.requestId));
