--- conflicted
+++ resolved
@@ -598,12 +598,6 @@
         throw error;
       })
       .finally(() => delete this.rooms[roomId]);
-<<<<<<< HEAD
-=======
-  }
-  else {
-    deferred.resolve(roomId);
->>>>>>> f4bfef0f
   }
 
   return q(roomId);
@@ -634,13 +628,8 @@
  * @return {Promise} promise
  */
 function removeRoomForCustomer (connection, roomId) {
-<<<<<<< HEAD
-  var deferred = q.defer();
-
   this.kuzzle.clusterManager.broadcast([{hcDel: { c: connection.id, r: roomId }}]);
 
-=======
->>>>>>> f4bfef0f
   if (!this.customers[connection.id]) {
     return q.reject(new NotFoundError('The user with connection ' + connection.id + ' doesn\'t exist'));
   }
