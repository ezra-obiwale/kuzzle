var
  PluginImplementationError = require('kuzzle-common-objects').Errors.pluginImplementationError,
  InternalError = require('kuzzle-common-objects').Errors.internalError,
  BadRequestError = require('kuzzle-common-objects').Errors.badRequestError,
  _ = require('lodash'),
  mandatoryFieldSpecProperties = ['type'],
  Promise = require('bluebird'),
  Dsl = require('../../dsl');

/**
 * @param {Kuzzle} kuzzle
 * @constructor
 */
function Validation (kuzzle) {
  /** @type {Kuzzle} */
  this.kuzzle = kuzzle;

  /** @type {...ValidationType} */
  this.types = {};

  /** @type {string[]} */
  this.typeAllowsChildren = [];

  /** @type {DocumentSpecification} */
  this.specification = {};

  /** @type {Dsl} */
  this.dsl = new Dsl();

  this.rawConfiguration = {};
}

/**
 * Walks through all types in "defaultTypesFiles" initializes all types
 */
Validation.prototype.init = function () {
  var
    ValidationType;

  [
    'anything',
    'boolean',
    'date',
    'email',
    'enum',
    'geoPoint',
    'geoShape',
    'integer',
    'ipAddress',
    'numeric',
    'object',
    'string',
    'url'
  ].forEach(typeFile => {
    ValidationType = require(`./types/${typeFile}`);
    this.addType(new ValidationType());
  });
};

/**
 * @param {RequestObject} requestObject
 * @returns {Promise}
 * @throws BadRequestError
 */
Validation.prototype.validate = function (requestObject) {
  if (!requestObject.hasOwnProperty('data')) {
    throw new BadRequestError('The request object must provide data');
  }

  if (!requestObject.data.hasOwnProperty('body')) {
    throw new BadRequestError('The request object must provide a document body');
  }

  if (requestObject.controller === 'write' && requestObject.action === 'update') {
    if (!requestObject.data.hasOwnProperty('_id')) {
      throw new BadRequestError('Update request must provide an _id.');
    }
  }

  return this.validationPromise(requestObject, false);
};

/**
 * @param {RequestObject} requestObject
 * @param {boolean} verbose
 * @returns {Promise.<{documentBody: *, errorMessages:string[], validation: boolean}>}
 */
Validation.prototype.validationPromise = function (requestObject, verbose) {
  var
    id = (requestObject.data && requestObject.data._id) ? requestObject.data._id : null,
    updateBodyClone,
    collectionSpec;

  verbose = typeof verbose !== 'undefined' && verbose;

  return new Promise((resolve, reject) => {
    var updateRequestObject;

    if (requestObject.controller === 'write' && requestObject.action === 'update') {
      updateRequestObject = {
        index: requestObject.index,
        collection: requestObject.collection,
        controller: 'read',
        action: 'get',
        data: {_id: id}
      };
      this.kuzzle.services.list.storageEngine.get(updateRequestObject).then(document => {
        // Avoid side effects on the requestObject during the update validation
        updateBodyClone = _.cloneDeep(requestObject.data.body);

        _.defaultsDeep(requestObject.data.body, document._source);

        return resolve(requestObject.data.body);
      }).catch(error => {
        return reject(error);
      });
    }
    else {
      return resolve(requestObject.data.body);
    }
  })
  .then(documentBody => {
    var
      validation = true,
      errorMessages = verbose ? {} : [];

    if (this.specification && this.specification[requestObject.index] && this.specification[requestObject.index][requestObject.collection]) {
      collectionSpec = this.specification[requestObject.index][requestObject.collection];

      if (collectionSpec.fields) {
        try {
          validation = validation && this.recurseFieldValidation(documentBody, updateBodyClone || null, collectionSpec.fields.children, collectionSpec.strict, errorMessages, verbose);
        }
        catch (error) {
          if (error.message === 'strictness') {
            // The strictness message can be received here only if it happens at the validation of the document's root
            manageErrorMessage('document', errorMessages, 'The document validation is strict; it can not add unspecified sub-fields.', verbose);
            validation = false;
          }
          else {
            throw error;
          }
        }
      }

      if (collectionSpec.validators) {
        return this.dsl.test(requestObject.index, requestObject.collection, documentBody, id)
          .then(filters => {
            if (!filters.length > 0 || filters[0] !== collectionSpec.validators) {
              validation = false;
              manageErrorMessage('document', errorMessages, 'The document does not match validation filters.', verbose);
            }

            return {
              errorMessages: errorMessages,
              validation: validation
            };
          });
      }
    }

    return {
      errorMessages: errorMessages,
      validation: validation
    };
  })
<<<<<<< HEAD
  .then(validationObject => {
    if (!verbose) {
      // When not verbose, we throw if the document does not validate
      // We only modify the requestObject if the validation succeeds
      requestObject.data.body = this.recurseApplyDefault(requestObject.data.body, collectionSpec);
=======
    .then(validationObject => {
      if (!verbose) {
        // When not verbose, we throw if the document does not validate
        // We only modify the requestObject if the validation succeeds
        requestObject.data.body = this.recurseApplyDefault(requestObject.data.body, collectionSpec.fields.children);
>>>>>>> 9265b283

      return requestObject;
    }

    return validationObject;
  });
};

/**
 * @param {*} documentSubset
 * @param {...StructuredFieldSpecification} collectionSpecSubset
 */
Validation.prototype.recurseApplyDefault = function (documentSubset, collectionSpecSubset) {
  Object.keys(collectionSpecSubset).forEach(fieldName => {
    var i;

    if (
      documentSubset.hasOwnProperty(fieldName) &&
      this.types[collectionSpecSubset[fieldName].type].allowChildren &&
      collectionSpecSubset[fieldName].children
    ) {
      if (Array.isArray(documentSubset[fieldName])) {
        for (i = 0; i < documentSubset[fieldName].length; i++) {
          documentSubset[fieldName][i] = this.recurseApplyDefault(documentSubset[fieldName][i], collectionSpecSubset[fieldName].children);
        }
      }
      else {
        documentSubset[fieldName] = this.recurseApplyDefault(documentSubset[fieldName], collectionSpecSubset[fieldName].children);
      }
    }
    else if (!documentSubset.hasOwnProperty(fieldName) && collectionSpecSubset[fieldName].defaultValue) {
      documentSubset[fieldName] = collectionSpecSubset[fieldName].defaultValue;
    }
  });

  return documentSubset;
};

/**
 * @param {*} documentSubset
 * @param {StructuredFieldSpecification} collectionSpecSubset
 * @param {boolean} strictness
 * @param {string[]} errorMessages
 * @param {boolean} verbose
 */
Validation.prototype.recurseFieldValidation = function (documentSubset, collectionSpecSubset, strictness, errorMessages, verbose) {
  if (strictness) {
    if (!checkAllowedProperties(documentSubset, Object.keys(collectionSpecSubset))) {
      // We use a throw to be able to provide information about the field or the document in whole
      throw new BadRequestError('strictness');
    }
  }

  if (!verbose) {
    // We stop as soon as one field is not valid
    return Object.keys(collectionSpecSubset).every(fieldName => {
      return this.isValidField(fieldName, documentSubset, collectionSpecSubset, strictness, errorMessages, verbose);
    });
  }

  // We try to validate every field in order to get all error messages if any
  return Object.keys(collectionSpecSubset).reduce((reductionResult, fieldName) => {
    return reductionResult && this.isValidField(fieldName, documentSubset, collectionSpecSubset, strictness, errorMessages, verbose);
  }, true);
};

Validation.prototype.isValidField = function (fieldName, documentSubset, collectionSpecSubset, strictness, errorMessages, verbose) {
  var
    nestedStrictness,
    /** @type StructuredFieldSpecification */
    field = collectionSpecSubset[fieldName],
    fieldValues,
    i,
    fieldErrors;

  if (field.mandatory && !field.hasOwnProperty('defaultValue') && (!documentSubset.hasOwnProperty(fieldName) || typeof documentSubset[fieldName] === 'undefined' || documentSubset[fieldName] === null)) {
    manageErrorMessage(field.path, errorMessages, 'The field is mandatory.', verbose);
    return false;
  }

  if (documentSubset.hasOwnProperty(fieldName) && typeof documentSubset[fieldName] !== 'undefined') {
    if (field.multivalued.value) {
      if (!Array.isArray(documentSubset[fieldName])) {
        manageErrorMessage(field.path, errorMessages, 'The field must be multivalued, unary value provided.', verbose);
        return false;
      }

      if (field.multivalued.hasOwnProperty('minCount') && documentSubset[fieldName].length < field.multivalued.minCount) {
        manageErrorMessage(field.path, errorMessages, `Not enough elements. Minimum count is set to ${field.multivalued.minCount}.`, verbose);
        return false;
      }

      if (field.multivalued.hasOwnProperty('maxCount') && documentSubset[fieldName].length > field.multivalued.maxCount) {
        manageErrorMessage(field.path, errorMessages, `Too many elements. Maximum count is set to ${field.multivalued.maxCount}.`, verbose);
        return false;
      }

      fieldValues = documentSubset[fieldName];
    }
    else {
      if (Array.isArray(documentSubset[fieldName])) {
        manageErrorMessage(field.path, errorMessages, 'The field is not a multivalued field; Multiple values provided.', verbose);
        return false;
      }

      fieldValues = [documentSubset[fieldName]];
    }

    if (this.types[field.type].allowChildren) {
      nestedStrictness = this.types[field.type].getStrictness(field.typeOptions, strictness);
    }

    for (i = 0; i < fieldValues.length; i++) {
      fieldErrors = [];

      if (!this.types[field.type].validate(field.typeOptions, fieldValues[i], fieldErrors)) {
        fieldErrors.forEach(message => manageErrorMessage(field.path, errorMessages, message, verbose));
        return false;
      }

<<<<<<< HEAD
     else if (field.defaultValue) {
     if (originalBodySubset !== null) {
     originalBodySubset[fieldName] = field.defaultValue;
     }

     documentSubset[fieldName] = field.defaultValue;
     }
     */
=======
      if (this.types[field.type].allowChildren && field.children) {
        try {
          this.recurseFieldValidation(
            fieldValues[i],
            field.children,
            nestedStrictness,
            errorMessages,
            strictness
          );
        }
        catch (error) {
          if (error.message === 'strictness') {
            manageErrorMessage(field.path, errorMessages, 'The field is set to "strict"; cannot add unspecified "${subFields}".', verbose);
          } else {
            manageErrorMessage(field.path, errorMessages, error.message, verbose);
          }

          return false;
        }
      }
    }
  }
>>>>>>> 9265b283

  return true;
};

/**
 * @returns {Promise.<T>}
 */
Validation.prototype.curateSpecification = function () {
  var
    promises = [],
    specification = {};

  return getValidationConfiguration(this.kuzzle)
    .then(validation => {
      this.rawConfiguration = validation;

      Object.keys(this.rawConfiguration).forEach(indexName => {
        Object.keys(this.rawConfiguration[indexName]).forEach(collectionName => {
          var promise = new Promise((resolve) => {
            this.curateCollectionSpecification(indexName, collectionName, this.rawConfiguration[indexName][collectionName])
              .then(curatedSpec => {
                if (!specification.hasOwnProperty(indexName)) {
                  specification[indexName] = {};
                }

                specification[indexName][collectionName] = curatedSpec;

                this.kuzzle.pluginsManager.trigger('log:info', `Validation specification for ${indexName} / ${collectionName} has been loaded.`);
                return resolve({});
              })
              .catch(error => {
                this.kuzzle.pluginsManager.trigger('log:error', `Specification for the collection ${collectionName} triggered an error`);
                this.kuzzle.pluginsManager.trigger('log:error', `Error: ${error.message}`);
                return resolve({});
              });
          });

          promises.push(promise);
        });
      });

      return Promise
        .all(promises)
        .then(() => {
          this.kuzzle.pluginsManager.trigger('log:info', 'All validation specifications have been treated.');
          this.specification = specification;
        });
    });
};

/**
 * @param {string} indexName
 * @param {string} collectionName
 * @param {CollectionSpecification} collectionSpec
 * @returns {Promise<boolean>}
 */
Validation.prototype.isValidSpecification = function (indexName, collectionName, collectionSpec, verboseErrors) {
  // We make a deep clone to avoid side effects
  var specification = _.cloneDeep(collectionSpec);
  verboseErrors = verboseErrors || false;

  return new Promise (resolve => {
    this
      .curateCollectionSpecification(indexName, collectionName, specification, true, verboseErrors)
      .then(result => {
        if (verboseErrors) {
          if (result.isValid === false) {
            return resolve(result);
          }
        }
        return resolve({isValid: true});
      })
      .catch(error => {
        return resolve(error);
      });
  });
};

/**
 * @param {string} indexName
 * @param {string} collectionName
 * @param {CollectionSpecification} collectionSpec
 * @param {boolean} dryRun
 * @returns {CollectionSpecification}
 * @rejects InternalError
 */
Validation.prototype.curateCollectionSpecification = function (indexName, collectionName, collectionSpec, dryRun, verboseErrors) {
  var
    errorMessage = '',
    result;

  dryRun = dryRun || false;
  verboseErrors = verboseErrors || false;

  return new Promise((resolve, reject) => {
    var
      treatedSpecification = {
        strict: collectionSpec.strict || false,
        fields: {},
        validators: null
      };

    if (!checkAllowedProperties(collectionSpec, ['strict', 'fields', 'validators'])) {
      errorMessage = `${indexName}.${collectionName}: the collection specification has invalid properties.`;
      if (verboseErrors) {
        return resolve({isValid: false, errors: [errorMessage]});
      }
      return reject(new InternalError(errorMessage));
    }

    if (collectionSpec.fields) {
      try {
        result = this.structureCollectionValidation(collectionSpec, indexName, collectionName, verboseErrors);
        if (verboseErrors) {
          if (result.isValid === false) {
            return reject(result);
          }
          treatedSpecification.fields = result;
        } else {
          treatedSpecification.fields = result;
        }
      }
      catch (error) {
        return reject(error);
      }
    }

    if (collectionSpec.validators && Array.isArray(collectionSpec.validators)) {
      this
        .curateValidatorFilter(indexName, collectionName, collectionSpec.validators, dryRun)
        .then(validationFilter => {
          treatedSpecification.validators = validationFilter.id;

          return resolve(treatedSpecification);
        })
        .catch(error => {
          this.kuzzle.pluginsManager.trigger('log:error', error);
          return reject(new InternalError(`Validator specification of the collection ${indexName}.${collectionName} triggered an error`));
        });
    }
    else {
      return resolve(treatedSpecification);
    }
  });
};

Validation.prototype.structureCollectionValidation = function (collectionSpec, indexName, collectionName, verboseErrors) {
  var
    result,
    errors = [],
    fields = {},
    maxDepth = 0;

  verboseErrors = verboseErrors || false;

  Object.keys(collectionSpec.fields).forEach(fieldName => {
    var
      field,
      // We deep clone the field because we will modify it
      fieldSpecClone = _.cloneDeep(collectionSpec.fields[fieldName]);

    try {
      result = this.curateFieldSpecification(fieldSpecClone, indexName, collectionName, fieldName, verboseErrors);
      if (result.isValid === false) {
        errors = _.concat(errors, result.errors);
      } else {
        field = result.fieldSpec;
        field.path = fieldName.split('/');
        field.depth = field.path.length;
        if (field.depth > maxDepth) {
          maxDepth = field.depth;
        }

        if (!fields[field.depth]) {
          fields[field.depth] = [];
        }

        fields[field.depth].push(field);
      }
    }
    catch (error) {
      this.kuzzle.pluginsManager.trigger('log:error', error);
      throwOrStoreError(`Specification for the field ${indexName}.${collectionName}.${fieldName} triggered an error`, verboseErrors, errors);
    }
  });

  if (errors.length > 0) {
    return {isValid: false, errors: errors};
  }

  if (Object.keys(fields).length > 0) {
    return curateStructuredFields(this.typeAllowsChildren, fields, maxDepth);
  }

  return {};
};

/**
 * @param {FieldSpecification} fieldSpec
 * @param {string} indexName
 * @param {string} collectionName
 * @param {string} fieldName
 * @param {boolean} verboseErrors
 * @returns {object}
 * @throws InternalError
 */
Validation.prototype.curateFieldSpecification = function (fieldSpec, indexName, collectionName, fieldName, verboseErrors) {
  var
    returnedTypeOptions,
    result,
    errors = [];

  verboseErrors = verboseErrors || false;

  result = this.curateFieldSpecificationFormat(fieldSpec, indexName, collectionName, fieldName, verboseErrors);
  if (result.isValid === false) {
    return result;
  }

  _.defaultsDeep(fieldSpec, {
    'mandatory': false,
    'multivalued': {
      value: false
    }
  });

  if (!fieldSpec.hasOwnProperty('typeOptions')) {
    fieldSpec.typeOptions = {};
  }

  if (!checkAllowedProperties(fieldSpec.typeOptions, this.types[fieldSpec.type].allowedTypeOptions || [])) {
    throwOrStoreError(`Field ${indexName}.${collectionName}.${fieldName} of type ${fieldSpec.type} is not specified properly`, verboseErrors, errors);
  }

  returnedTypeOptions = this.types[fieldSpec.type].validateFieldSpecification(fieldSpec.typeOptions);

  if (typeof returnedTypeOptions === 'boolean') {
    if (returnedTypeOptions) {
      return {isValid: true, fieldSpec: fieldSpec};
    }

    throwOrStoreError(`Field of type ${fieldSpec.type} is not specified properly`, verboseErrors, errors);
    return {isValid: false, errors: errors};
  }
  else {
    fieldSpec.typeOptions = returnedTypeOptions;
    if (errors.length > 0) {
      return {isValid: false, errors: errors};
    }
    return {isValid: true, fieldSpec: fieldSpec};
  }
};

/**
 * @param {FieldSpecification} fieldSpec
 * @param {string} indexName
 * @param {string} collectionName
 * @param {string} fieldName
 * @param {boolean} verboseErrors
 * @returns {Object}
 * @throws InternalError
 */
Validation.prototype.curateFieldSpecificationFormat = function (fieldSpec, indexName, collectionName, fieldName, verboseErrors) {
  var errors = [];

  verboseErrors = verboseErrors || false;

  if (!checkAllowedProperties(fieldSpec, ['mandatory', 'type', 'defaultValue', 'description', 'multivalued', 'typeOptions'])) {
    throwOrStoreError(`The field ${indexName}.${collectionName}.${fieldName} specification has invalid properties.`, verboseErrors, errors);
  }

  mandatoryFieldSpecProperties.forEach(propertyName => {
    if (!fieldSpec.hasOwnProperty(propertyName)) {
      throwOrStoreError(`In ${indexName}.${collectionName}.${fieldName}, ${propertyName} is a mandatory field specification property.`, verboseErrors, errors);
    }
  });

  if (!this.types[fieldSpec.type]) {
    throwOrStoreError(`In ${indexName}.${collectionName}.${fieldName}: ${fieldSpec.type} is not a recognized type.`, verboseErrors, errors);
  }

  if (fieldSpec.hasOwnProperty('multivalued')) {
    if (!checkAllowedProperties(fieldSpec.multivalued, ['value', 'minCount', 'maxCount'])) {
      throwOrStoreError(`In ${indexName}.${collectionName}.${fieldName}, the multivalued field specification has invalid properties.`, verboseErrors, errors);
    }

    if (!fieldSpec.multivalued.hasOwnProperty('value')) {
      throwOrStoreError(`In ${indexName}.${collectionName}.${fieldName}, "value" is a mandatory property for multivalued field specification.`);
    }

    if (!fieldSpec.multivalued.value && (fieldSpec.multivalued.hasOwnProperty('minCount'))) {
      throwOrStoreError(`In ${indexName}.${collectionName}.${fieldName}, "minCount" is not valid when multivalued field is disabled.`, verboseErrors, errors);
    }

    if (!fieldSpec.multivalued.value && (fieldSpec.multivalued.hasOwnProperty('maxCount'))) {
      throwOrStoreError(`In ${indexName}.${collectionName}.${fieldName}, "maxCount" is not valid when multivalued field is disabled.`, verboseErrors, errors);
    }

    if (fieldSpec.multivalued.hasOwnProperty('minCount') && fieldSpec.multivalued.hasOwnProperty('maxCount') && fieldSpec.multivalued.minCount > fieldSpec.multivalued.maxCount) {
      throwOrStoreError(`In ${indexName}.${collectionName}.${fieldName}, "minCount" can not be greater than "maxCount".`, verboseErrors, errors);
    }
  }

  if (errors.length > 0) {
    return {isValid: false, errors: errors};
  }
  return {isValid: true};
};

/**
 * @param {string} indexName
 * @param {string} collectionName
 * @param {*} validatorFilter
 * @param {boolean} dryRun
 * @returns {Promise}
 */
Validation.prototype.curateValidatorFilter = function (indexName, collectionName, validatorFilter, dryRun) {
  var
    promise,
    sandboxDsl = new Dsl(),
    query = {
      bool: {
        must: validatorFilter
      }
    };

  promise = sandboxDsl.register(indexName, collectionName, query);

  if (!dryRun) {
    promise.then(() => {
      return this.dsl.register(indexName, collectionName, query);
    });
  }

  return promise;
};

/**
 * @param {ValidationType} validationType
 * @throws {PluginImplementationError}
 */
Validation.prototype.addType = function (validationType) {
  if (!validationType.typeName) {
    throw new PluginImplementationError('The typeName property must be defined in the validation type object.');
  }

  if (!validationType.validate || typeof validationType.validate !== 'function') {
    throw new PluginImplementationError(`The type ${validationType.typeName} must implement the function 'validate'.`);
  }

  if (!validationType.validateFieldSpecification || typeof validationType.validateFieldSpecification !== 'function') {
    throw new PluginImplementationError(`The type ${validationType.typeName} must implement the function 'validateFieldSpecification'.`);
  }

  if (validationType.hasOwnProperty('allowChildren') && validationType.allowChildren) {
    if (!validationType.getStrictness || typeof validationType.getStrictness !== 'function') {
      throw new PluginImplementationError(`The allowing children type ${validationType.typeName} must implement the function 'getStrictness'.`);
    }

    this.typeAllowsChildren.push(validationType.typeName);
  }

  if (this.types[validationType.typeName]) {
    throw new PluginImplementationError(`The type ${validationType.typeName} is already defined.`);
  }

  this.types[validationType.typeName] = validationType;
};

/**
 * @param {*} object
 * @param {string[]} allowedProperties
 * @returns {boolean}
 */
function checkAllowedProperties(object, allowedProperties) {
  if (typeof object !== 'object' || Array.isArray(object) || object === null) {
    return false;
  }

  return !Object.keys(object).some(propertyName => allowedProperties.indexOf(propertyName) === -1);
}

/**
 * @param {string[]} typeAllowsChildren
 * @param {StructuredFieldSpecification[][]} fields
 * @param {number} maxDepth : depth of the fields; counting starts at 1
 * @throws InternalError
 */
function curateStructuredFields(typeAllowsChildren, fields, maxDepth) {
  var
    i,
    structuredFields = {
      children: {},
      root: true
    };

  for (i = 1; i <= maxDepth; i++) {
    if (!fields.hasOwnProperty(i)) {
      throw new InternalError('All levels of an object have to be defined in the specification.');
    }

    fields[i].forEach(field => {
      var
        parent,
        childKey = field.path[field.path.length - 1];

      parent = getParent(structuredFields, field.path);

      if (!parent.root && typeAllowsChildren.indexOf(parent.type) === -1) {
        throw new InternalError(`The field type ${parent.type} is not allowed to have children fields.`);
      }

      if (!parent.hasOwnProperty('children')) {
        parent.children = {};
      }

      parent.children[childKey] = field;
    });
  }

  return structuredFields;
}

/**
 * @param {StructuredFieldSpecification} structuredFields
 * @param {string[]}fieldPath
 * @returns {StructuredFieldSpecification}
 */
function getParent(structuredFields, fieldPath) {
  var
    i,
    pointer = structuredFields;

  if (fieldPath.length === 1) {
    return structuredFields;
  }

  for (i = 0; i < fieldPath.length - 1; i++) {
    if (!pointer.children.hasOwnProperty(fieldPath[i])) {
      throw new InternalError(`The parent field of the field "${fieldPath.join('.')}" is not defined.`);
    }

    pointer = pointer.children[fieldPath[i]];
  }

  return pointer;
}
/**
 * @param {string} Error message
 * @param {boolean} do or do not throw an error immediately
 * @param {string[]} the error store
 */
function throwOrStoreError(errorMessage, doNotThrow, errors) {
  if (!doNotThrow) {
    throw new InternalError(errorMessage);
  }
  errors.push(errorMessage);
}

/**
 * @param {string|string[]} context
 * @param {string[]|{documentScope:string[], fieldScope: {children: ...*}}} errorHolder
 * @param {string} message
 * @param {boolean} structured
 */
function manageErrorMessage(context, errorHolder, message, structured) {
  var
    i,
    pointer;

  if (structured) {
    if (context === 'document') {
      if (!errorHolder.documentScope) {
        errorHolder.documentScope = [];
      }

      errorHolder.documentScope.push(message);
    }
    else {
      if (!errorHolder.fieldScope) {
        errorHolder.fieldScope = {};
      }

      pointer = errorHolder.fieldScope;

      for (i = 0; i < context.length; i++) {
        if (!pointer.children) {
          pointer.children = {};
        }

        if (!pointer.children.hasOwnProperty(context[i])) {
          pointer.children[context[i]] = {};
        }
        pointer = pointer.children[context[i]];
      }

      if (!pointer.hasOwnProperty('messages')) {
        pointer.messages = [];
      }

      pointer.messages.push(message);
    }
  }
  else if (context === 'document') {
    throw new BadRequestError(`Document: ${message}`);
  }
  else {
    throw new BadRequestError(`Field ${context.join('.')}: ${message}`);
  }
}

/**
 * Retrieve the plugins list from the database and returns it,
 * along with their configuration
 *
 * @param kuzzle
 * @returns {Promise}
 */
function getValidationConfiguration(kuzzle) {

  return kuzzle.internalEngine
    .search('validations', false, 0, 1000)
    .then(result => {
      var
        validation = {};

      if (result.hits.length > 0) {
        result.hits.forEach(p => {
          if (!validation[p._source.index]) {
            validation[p._source.index] = {};
          }
          validation[p._source.index][p._source.collection] = p._source.validation;
        });
      }
      else if (kuzzle.config.validation) {
        // We can't wait prepareDb as it runs outside of the rest of the start
        validation = kuzzle.config.validation;
      }

      return Promise.resolve(validation);
    });
}

module.exports = Validation;<|MERGE_RESOLUTION|>--- conflicted
+++ resolved
@@ -164,19 +164,11 @@
       validation: validation
     };
   })
-<<<<<<< HEAD
-  .then(validationObject => {
-    if (!verbose) {
-      // When not verbose, we throw if the document does not validate
-      // We only modify the requestObject if the validation succeeds
-      requestObject.data.body = this.recurseApplyDefault(requestObject.data.body, collectionSpec);
-=======
     .then(validationObject => {
       if (!verbose) {
         // When not verbose, we throw if the document does not validate
         // We only modify the requestObject if the validation succeeds
         requestObject.data.body = this.recurseApplyDefault(requestObject.data.body, collectionSpec.fields.children);
->>>>>>> 9265b283
 
       return requestObject;
     }
@@ -297,16 +289,6 @@
         return false;
       }
 
-<<<<<<< HEAD
-     else if (field.defaultValue) {
-     if (originalBodySubset !== null) {
-     originalBodySubset[fieldName] = field.defaultValue;
-     }
-
-     documentSubset[fieldName] = field.defaultValue;
-     }
-     */
-=======
       if (this.types[field.type].allowChildren && field.children) {
         try {
           this.recurseFieldValidation(
@@ -329,7 +311,6 @@
       }
     }
   }
->>>>>>> 9265b283
 
   return true;
 };
