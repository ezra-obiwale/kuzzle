--- conflicted
+++ resolved
@@ -40,13 +40,8 @@
     this.status = 200;
   }
 
-<<<<<<< HEAD
   if (o.action && o.controller) {
-    Object.keys(o).forEach(attr => this[attr] = o[attr]);
-=======
-  if (response.action && response.controller) {
-    Object.keys(response).forEach(attr => { this[attr] = response[attr]; });
->>>>>>> 2dc91ed0
+    Object.keys(o).forEach(attr => { this[attr] = o[attr]; });
     return this;
   }
   else if (util.isError(o)) {
