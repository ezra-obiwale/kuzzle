module.exports = function (kuzzle) {
  var
    _ = require('lodash'),
    jwt = require('jsonwebtoken'),
    ms = require('ms'),
    q = require('q'),
    Token = require('../security/token'),
    Repository = require('./repository'),
    InternalError = require('../../errors/internalError'),
    UnauthorizedError = require('../../errors/unauthorizedError');

  function parseTimespan(time) {
    var milliseconds;

    if (typeof time === 'string') {
      milliseconds = ms(time);

      if (typeof milliseconds === 'undefined') {
        return -1;
      }

      return milliseconds;
    }
    else if (typeof time === 'number') {
      return time;
    }

    return -1;
  }

  function TokenRepository (opts) {
    var options = opts || {};

    if (options.ttl !== undefined) {
      this.ttl = options.ttl;
    }
  }

  TokenRepository.prototype = new Repository(kuzzle, {
    index: kuzzle.config.internalIndex,
    collection: 'token',
    ObjectConstructor: Token,
    cacheEngine: kuzzle.services.list.tokenCache,
    readEngine: null
  });

  TokenRepository.prototype.expire = function(token) {
    var
      error,
      deferred = q.defer();

    Repository.prototype.expireFromCache.call(this, token)
      .then(() => {
        kuzzle.tokenManager.expire(token);

        deferred.resolve();
      })
      .catch(err => {
        error = new InternalError('Error expiring token');
        error.details = err;

        deferred.reject(error);
      });

    return deferred.promise;
  };

  TokenRepository.prototype.generateToken = function (user, context, opts) {
    var
      expiresIn,
      token = new Token(),
      deferred = q.defer(),
      options = opts || {},
      encodedToken,
      error;

    if (!user || user._id === null) {
      error = new InternalError('Unknown User : cannot generate token');
      deferred.reject(error);
      return deferred.promise;
    }

    if (!context || context.connection === null) {
      error = new InternalError('Unknown context connection : cannot generate token');
      deferred.reject(error);
      return deferred.promise;
    }

    if (!options.algorithm) {
      options.algorithm = kuzzle.config.jsonWebToken.algorithm;
    }
    if (!options.expiresIn) {
      options.expiresIn = kuzzle.config.jsonWebToken.expiresIn;
    }

    try {
      expiresIn = parseTimespan(options.expiresIn);
      encodedToken = jwt.sign({_id: user._id}, kuzzle.config.jsonWebToken.secret, options);
      this.hydrate(token, {
        _id: encodedToken,
        user: user._id,
        ttl: expiresIn,
        expiresAt: Date.now() + expiresIn
      })
      .then((result) => {
        this.persistToCache(result);

        kuzzle.tokenManager.add(result, context);

        deferred.resolve(result);
      })
      .catch((err) => {
        error = new InternalError('Unable to generate token for unknown user');
        error.details = err;
        deferred.reject(error);
      });
    }
    catch (err) {
      error = new InternalError('Error while generating token');
      error.details = err;
      deferred.reject(error);
    }

    return deferred.promise;
  };

  TokenRepository.prototype.verifyToken = function (token) {
    var
<<<<<<< HEAD
      deferred = q.defer(),
=======
      deferred,
>>>>>>> d0c2dd55
      error;

    if (token === null) {
      return this.anonymous();
    }

<<<<<<< HEAD
=======
    deferred = q.defer();

>>>>>>> d0c2dd55
    try {
      jwt.verify(token, kuzzle.config.jsonWebToken.secret);

      this.load(token)
        .then(userToken => {
          if (userToken === null) {
            error = new UnauthorizedError('Invalid token', 401);
            deferred.reject(error);
            return deferred;
          }

          deferred.resolve(userToken);
        })
        .catch(function (err) {
          error = new InternalError('Unknown user');
          error.details = err;

          deferred.reject(error);
        });
    }
    catch (err) {
      if (err instanceof jwt.TokenExpiredError) {
        error = new UnauthorizedError('Token expired', 401);
        error.details = {
          subCode: error.subCodes.TokenExpired,
          expiredAt: err.expiredAt
        };
      }
      else if (err instanceof jwt.JsonWebTokenError) {
        error = new UnauthorizedError('Json Web Token Error', 401);
        error.details = {
          subCode: error.subCodes.JsonWebTokenError,
          description: err.message
        };
      }
      else {
        error = new InternalError('Error verifying token');
        error.details = err;
      }

      deferred.reject(error);
    }

    return deferred.promise;
  };

  TokenRepository.prototype.hydrate = function (userToken, data) {
    var
      deferred = q.defer(),
      result;

    if (!_.isObject(data)) {
      return q(userToken);
    }

    Repository.prototype.hydrate(userToken, data)
      .then(t => {
        result = t;
        if (!t.user || t.user === undefined || t.user === null) {
          t._id = undefined;
          return kuzzle.repositories.user.anonymous();
        }

        return kuzzle.repositories.user.load(t.user);
      })
      .then(function (user) {
        result.user = user;
        deferred.resolve(result);
      })
      .catch(function (error) {
        deferred.reject(error);
      });

    return deferred.promise;
  };

  TokenRepository.prototype.serializeToCache = function (token) {
    var result = {};

    Object.keys(token).forEach(function (key) {
      if (key !== 'user') {
        result[key] = token[key];
      }
    });
    result.user = token.user._id;

    return result;
  };

  TokenRepository.prototype.anonymous = function () {
    var
<<<<<<< HEAD
      deferred = q.defer(),
=======
>>>>>>> d0c2dd55
      token = new Token();

    token._id = undefined;

<<<<<<< HEAD
    kuzzle.repositories.user.anonymous()
      .then(user => {
        token.user = user;
        deferred.resolve(token);
      })
      .catch(error => deferred.reject(error));

    return deferred.promise;
=======
    return kuzzle.repositories.user.anonymous()
      .then(user => {
        token.user = user;
        return token;
      });
>>>>>>> d0c2dd55
  };

  TokenRepository.prototype.serializeToDatabase = TokenRepository.prototype.serializeToCache;

  return TokenRepository;
};
<|MERGE_RESOLUTION|>--- conflicted
+++ resolved
@@ -126,22 +126,15 @@
 
   TokenRepository.prototype.verifyToken = function (token) {
     var
-<<<<<<< HEAD
-      deferred = q.defer(),
-=======
       deferred,
->>>>>>> d0c2dd55
       error;
 
     if (token === null) {
       return this.anonymous();
     }
 
-<<<<<<< HEAD
-=======
     deferred = q.defer();
 
->>>>>>> d0c2dd55
     try {
       jwt.verify(token, kuzzle.config.jsonWebToken.secret);
 
@@ -233,30 +226,15 @@
 
   TokenRepository.prototype.anonymous = function () {
     var
-<<<<<<< HEAD
-      deferred = q.defer(),
-=======
->>>>>>> d0c2dd55
       token = new Token();
 
     token._id = undefined;
 
-<<<<<<< HEAD
-    kuzzle.repositories.user.anonymous()
-      .then(user => {
-        token.user = user;
-        deferred.resolve(token);
-      })
-      .catch(error => deferred.reject(error));
-
-    return deferred.promise;
-=======
     return kuzzle.repositories.user.anonymous()
       .then(user => {
         token.user = user;
         return token;
       });
->>>>>>> d0c2dd55
   };
 
   TokenRepository.prototype.serializeToDatabase = TokenRepository.prototype.serializeToCache;
