var
<<<<<<< HEAD
  Http = require('./http'),
  Promise = require('bluebird'),
=======
>>>>>>> 67267357
  KuzzleProxy = require('./kuzzleProxy');

/**
 * @param {Kuzzle} kuzzle
 * @constructor
 */
function EntryPoints (kuzzle) {
  this.kuzzle = kuzzle;
  this.proxy = new KuzzleProxy(kuzzle);
}

EntryPoints.prototype.init = function entryPointsInit () {
<<<<<<< HEAD
  return this.http.init()
    .then(() => {
      this.proxy.init();
      return Promise.resolve();
    });
=======
  this.proxy.init();
>>>>>>> 67267357
};

module.exports = EntryPoints;<|MERGE_RESOLUTION|>--- conflicted
+++ resolved
@@ -1,9 +1,4 @@
 var
-<<<<<<< HEAD
-  Http = require('./http'),
-  Promise = require('bluebird'),
-=======
->>>>>>> 67267357
   KuzzleProxy = require('./kuzzleProxy');
 
 /**
@@ -16,15 +11,7 @@
 }
 
 EntryPoints.prototype.init = function entryPointsInit () {
-<<<<<<< HEAD
-  return this.http.init()
-    .then(() => {
-      this.proxy.init();
-      return Promise.resolve();
-    });
-=======
   this.proxy.init();
->>>>>>> 67267357
 };
 
 module.exports = EntryPoints;