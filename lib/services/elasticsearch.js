var
  debug = require('debug')('kuzzle:services:elasticsearch'),
  _ = require('lodash'),
  Promise = require('bluebird'),
  util = require('util'),
  Service = require('./service'),
  BadRequestError = require('kuzzle-common-objects').errors.BadRequestError,
  InternalError = require('kuzzle-common-objects').errors.InternalError,
  ServiceUnavailableError = require('kuzzle-common-objects').errors.ServiceUnavailableError,
  NotFoundError = require('kuzzle-common-objects').errors.NotFoundError,
  KuzzleError = require('kuzzle-common-objects').errors.KuzzleError,
  Request = require('kuzzle-common-objects').Request,
  es = require('elasticsearch'),
  compareVersions = require('compare-versions');

/**
 * @property {Kuzzle} kuzzle
 * @property {object} settings
 * @property {object} client
 * @param {Kuzzle} kuzzle kuzzle instance
 * @param {object} options used to start the service
 * @param {object} config used to start the service
 * @constructor
 */
function ElasticSearch (kuzzle, options, config) {
  Object.defineProperties(this, {
    kuzzle: {
      value: kuzzle
    },
    settings: {
      writable: true,
      value: {
        service: options.service,
        autoRefresh: options.autoRefresh || {}
      }
    },
    client: {
      writable: true,
      value: null
    },
    esVersion: {
      writable: true,
      value: null
    }
  });

  this.errorMessagesMapping = [
    {
      // [illegal_argument_exception] object mapping [titi] can't be changed from nested to non-nested
      regex: /^\[illegal_argument_exception] object mapping \[(.*?)] can't be changed from nested to non-nested$/,
      replacement: 'Can not change mapping for field "$1" from nested to another type'
    },
    {
      // [illegal_argument_exception] object mapping [baz] can't be changed from non-nested to nested
      regex: /^\[illegal_argument_exception] object mapping \[(.*?)] can't be changed from non-nested to nested$/,
      replacement: 'Can not change mapping for field "$1" from object to another type'
    },
    {
      // [illegal_argument_exception] Can't merge a non object mapping [aeaze] with an object mapping [aeaze]
      regex: /^\[illegal_argument_exception] Can't merge a non object mapping \[(.*?)] with an object mapping \[(.*?)]$/,
      replacement: 'Can not change mapping for field "$1" from object to a scalar type'
    },
    {
      // [illegal_argument_exception] [tutu.tutu] is defined as an object in mapping [aze] but this name is already used for a field in other types
      regex: /^\[illegal_argument_exception] \[(.*?)] is defined as an object in mapping \[(.*?)] but this name is already used for a field in other types$/,
      replacement: 'Can not set mapping for field "$1" on collection "$2" because the field name is already used in another collection with a different type'
    },
    {
      // [illegal_argument_exception] mapper [source.flags] of different type, current_type [string], merged_type [long]
      regex: /^\[illegal_argument_exception] mapper \[(.*?)] of different type, current_type \[(.*?)], merged_type \[(.*?)]$/,
      replacement: 'Can not change type of field "$1" from "$2" to "$3"'
    },
    {
      // [mapper_parsing_exception] Mapping definition for [flags] has unsupported parameters:  [index : not_analyzed]
      // eslint-disable-next-line no-regex-spaces
      regex: /^\[mapper_parsing_exception] Mapping definition for \[(.*?)] has unsupported parameters:  \[(.*?)]$/,
      replacement: 'Parameter "$2" is not supported for field "$1"'
    },
    {
      // [mapper_parsing_exception] No handler for type [booleasn] declared on field [not]
      regex: /^\[mapper_parsing_exception] No handler for type \[(.*?)] declared on field \[(.*?)]$/,
      replacement: 'Can not set mapping for field "$2" because type "$1" does not exist'
    },
    {
      // [mapper_parsing_exception] failed to parse [conditions.host.flags]
      regex: /^\[mapper_parsing_exception] failed to parse \[(.*?)]$/,
      replacement: 'Failed to validate value of field "$1". Are you trying to insert nested value in a non-nested field ?'
    },
    {
      // [index_not_found_exception] no such index, with { resource.type=index_or_alias resource.id=foso index=foso }
      regex: /^\[index_not_found_exception] no such index, with { resource\.type=([^\s]+) resource\.id=([^\s]+) (index_uuid=.* )?index=([^\s]+) }$/,
      replacement: 'Index "$2" does not exist, please create it first'
    },
    {
      // [mapper_parsing_exception] Expected map for property [fields] on field [foo] but got a class java.lang.String
      regex: /^\[mapper_parsing_exception] Expected map for property \[fields] on field \[(.*?)] but got a class java\.lang\.String$/,
      replacement: 'Mapping for field "$1" must be an object with a property "type"'
    },
    {
      // [search_context_missing_exception] No search context found for id [154] (and) ...
      regex: /^\[search_context_missing_exception] No search context found for id(.*)+/,
      replacement: 'Unable to execute scroll request: scrollId seems to be outdated'
    },
  ];

  /**
   * Initialize the elasticsearch client
   *
   * @returns {Promise}
   */
  this.init = function elasticsearchInit () {
    var
      self = this,
      host = config.host + ':' + config.port;

    if (this.client) {
      return Promise.resolve(this);
    }

    this.client = buildClient({
      host,
      apiVersion: config.apiVersion
    });

    return Promise.resolve(this.client.info())
      .then(response => {
        // This information will be usefull alongside the api version in order to allow ES 5.x features
        this.esVersion = response.version;

        return Promise.resolve(self);
      });
  };

  /**
   * Return some basic information about this service
   *
   * @returns {Promise} service informations
   */
  this.getInfos = function elasticsearchGetInfos () {
    var response = {
      type: 'elasticsearch',
      api: config.apiVersion
    };

    return this.client.info()
      .then(res => {
        /** @type {{version: {number: Number, lucene_version: String}}} res */
        response.version = res.version.number;
        response.lucene = res.version.lucene_version;

        return this.client.cluster.health();
      })
      .then(res => {
        /** @type {{status: String, number_of_nodes: Number}} res */
        response.status = res.status;
        response.nodes = res.number_of_nodes;
        return this.client.cluster.stats({human: true});
      })
      .then(res => {
        response.spaceUsed = res.indices.store.size;
        response.nodes = res.nodes;
        return response;
      })
      .catch(error => Promise.reject(this.formatESError(error)));
  };


  /**
   * Scroll results from previous elasticsearch query
   * @param {Request} request
   * @returns {Promise} resolve documents matching the scroll id
   */
  this.scroll = function elasticsearchScroll (request) {
    var esRequest = getElasticsearchRequest(request, this.kuzzle, ['scroll', 'scrollId']);

    return this.client.scroll(esRequest)
      .then(result => flattenSearchResults(result))
      .catch(error => Promise.reject(this.formatESError(error)));
  };

  /**
   * Search documents from elasticsearch with a query
   * @param {Request} request
   * @returns {Promise} resolve documents matching the filter
   */
  this.search = function elasticsearchSearch (request) {
<<<<<<< HEAD
    var esRequest = getElasticsearchRequest(request, this.kuzzle, ['from', 'size', 'scroll']);
=======
    const esRequest = getElasticsearchRequest(request, this.kuzzle);
>>>>>>> 976779fa

    // todo add condition once the 'trash' feature has been implemented
    addActiveFilter(esRequest);

    return this.client.search(esRequest)
      .then(result => flattenSearchResults(result))
      .catch(error => Promise.reject(this.formatESError(error)));
  };

  /**
   * Get the document with given ID
   * @param {Request} request
   * @returns {Promise} resolve the document
   */
  this.get = function elasticsearchGet (request) {
    var esRequest = getElasticsearchRequest(request, this.kuzzle);

    delete esRequest.body;

    // Just in case the user make a GET on url /mainindex/test/_search
    // Without this test we return something weird: a result.hits.hits with all document without filter because the body is empty in HTTP by default
    if (esRequest.id === '_search') {
      return Promise.reject(new BadRequestError('The action _search can\'t be done with a GET'));
    }

    return this.client.get(esRequest)
      .then(result => {
        if (result._source) {
          if (result._source._kuzzle_info && !result._source._kuzzle_info.active) {
            // todo Feedback how to get it from the 'trash' once it is implemented
            return Promise.reject(new NotFoundError(`Document ${result._id} was already deleted`));
          }
          if (result._source._kuzzle_info) {
            result._kuzzle_info = result._source._kuzzle_info;
            delete result._source._kuzzle_info;
          }
        }

        return result;
      })
      .catch(error => Promise.reject(this.formatESError(error)));
  };

  /**
   * Return the list of documents matching the ids given in the body param
   * NB: Due to internal Kuzzle mechanism, can only be called on a single index/collection,
   * using the body { ids: [.. } syntax.
   * @param {Request} request
   * @returns {Promise}
   */
  this.mget = function elasticsearchMget (request) {
    var esRequest = getElasticsearchRequest(request, this.kuzzle);

    return this.client.mget(esRequest)
      .then(result => {
        // harmonize response format based upon the search one
        if (result.docs) {
          result.hits = result.docs;
          delete result.docs;
        }

        return result;
      })
      .catch(error => Promise.reject(this.formatESError(error)));
  };

  /**
   * Count how many documents match the filter given in body
   * @param {Request} request
   * @returns {Promise} resolve the number of document
   */
  this.count = function elasticsearchCount (request) {
    var esRequest = getElasticsearchRequest(request, kuzzle);

    // todo add condition once the 'trash' feature has been implemented
    addActiveFilter(esRequest);
    return this.client.count(esRequest)
      .catch(error => Promise.reject(this.formatESError(error)));
  };

  /**
   * Send to elasticsearch the new document
   * Clean data for match the elasticsearch specification
   *
   * @param {Request} request
   * @returns {Promise} resolve an object that contains _id
   */
  this.create = function elasticsearchCreate (request) {
    var esRequest = getElasticsearchRequest(request, kuzzle, ['refresh']);

    if (esRequest.body._routing) {
      return Promise.reject(new BadRequestError('Kuzzle does not support "_routing" in create action.'));
    }

    if (esRequest.hasOwnProperty('refresh')) {
      if (this.esVersion && compareVersions(this.esVersion.number, '5.0.0') < 0) {
        return Promise.reject(new BadRequestError(`Refresh parameter is not supported by the version "${this.esVersion.number}" of Elasticsearch`));
      }
      if (compareVersions(config.apiVersion, '5.0') < 0) {
        return Promise.reject(new BadRequestError(`Refresh parameter is not supported by the version "${config.apiVersion}" of Elasticsearch API`));
      }
      if (esRequest.refresh !== 'wait_for' && esRequest.refresh !== 'false' && esRequest.refresh !== false) {
        return Promise.reject(new BadRequestError('Refresh parameter only supports the value "wait_for" or false'));
      }
    }

    // Add metadata
    esRequest.body._kuzzle_info = {
      author: request.context.user._id ? String(request.context.user._id) : null,
      createdAt: Date.now(),
      updatedAt: null,
      updater: null,
      active: true,
      deletedAt: null
    };

    if (esRequest.id) {
      // Check if the document exists and has not been deleted (active: false)
      return this.client.get({index: esRequest.index, type: esRequest.type, id: esRequest.id})
        .then(result => {
          if (result._source._kuzzle_info && !result._source._kuzzle_info.active) {
            // The document is inactive, we replace it and masquerade the result as a creation
            return this.client.index(esRequest)
              .then(res => {
                res.result = 'created';
                res.created = true;

                return refreshIndexIfNeeded.call(this, esRequest, _.extend(res, {_source: request.input.body}));
              })
              .catch(error => {
                return Promise.reject(this.formatESError(error));
              });
          }

          // The document exits and is active, we reject to prevent the creation
          return Promise.reject(new BadRequestError('Document already exists'));
        })
        // Pitfall of all previous rejections
        .catch(err => {
          if (err.displayName === 'NotFound') {
            // The document doesn't exist, we create it
            return this.client.create(esRequest)
              .then(result => refreshIndexIfNeeded.call(this, esRequest, _.extend(result, {_source: request.input.body})))
              .catch(error => Promise.reject(this.formatESError(error)));
          }

          // A "real" error occured, we reject it
          return Promise.reject(err);
        });
    }

    return this.client.index(esRequest)
      .then(result => refreshIndexIfNeeded.call(this, esRequest, _.extend(result, {_source: request.input.body})))
      .catch(error => Promise.reject(this.formatESError(error)));
  };

  /**
   * Create a new document to ElasticSearch, or replace it if it already exist
   *
   * @param {Request} request
   * @returns {Promise} resolve an object that contains _id
   */
  this.createOrReplace = function elasticsearchCreateOrReplace (request) {
    var esRequest = getElasticsearchRequest(request, kuzzle, ['refresh']);

    if (esRequest.body._routing) {
      return Promise.reject(new BadRequestError('Kuzzle does not support "_routing" in createOrReplace action.'));
    }

    if (esRequest.hasOwnProperty('refresh')) {
      if (this.esVersion && compareVersions(this.esVersion.number, '5.0.0') < 0) {
        return Promise.reject(new BadRequestError(`Refresh parameter is not supported by the version "${this.esVersion.number}" of Elasticsearch`));
      }
      if (compareVersions(config.apiVersion, '5.0') < 0) {
        return Promise.reject(new BadRequestError(`Refresh parameter is not supported by the version "${config.apiVersion}" of Elasticsearch API`));
      }
      if (esRequest.refresh !== 'wait_for' && esRequest.refresh !== 'false' && esRequest.refresh !== false) {
        return Promise.reject(new BadRequestError('Refresh parameter only supports the value "wait_for" or false'));
      }
    }

    // Add metadata
    esRequest.body._kuzzle_info = {
      author: request.context.user._id ? String(request.context.user._id) : null,
      createdAt: Date.now(),
      updatedAt: null,
      updater: null,
      active: true,
      deletedAt: null
    };

    return this.client.index(esRequest)
      .then(result => refreshIndexIfNeeded.call(this, esRequest, _.extend(result, {_source: request.input.body})))
      .catch(error => Promise.reject(this.formatESError(error)));
  };

  /**
   * Send to elasticsearch the partial document
   * with the id to update
   *
   * @param {Request} request
   * @returns {Promise} resolve an object that contains _id
   */
  this.update = function elasticsearchUpdate (request) {
    var esRequest = getElasticsearchRequest(request, kuzzle, ['refresh']);

    if (esRequest.body._routing) {
      return Promise.reject(new BadRequestError('Kuzzle does not support "_routing" in update action.'));
    }

    if (esRequest.hasOwnProperty('refresh')) {
      if (this.esVersion && compareVersions(this.esVersion.number, '5.0.0') < 0) {
        return Promise.reject(new BadRequestError(`Refresh parameter is not supported by the version "${this.esVersion.number}" of Elasticsearch`));
      }
      if (compareVersions(config.apiVersion, '5.0') < 0) {
        return Promise.reject(new BadRequestError(`Refresh parameter is not supported by the version "${config.apiVersion}" of Elasticsearch API`));
      }
      if (esRequest.refresh !== 'wait_for' && esRequest.refresh !== 'false' && esRequest.refresh !== false) {
        return Promise.reject(new BadRequestError('Refresh parameter only supports the value "wait_for" or false'));
      }
    }

    // Add metadata
    esRequest.body._kuzzle_info = {
      active: true,
      updatedAt: Date.now(),
      updater: request.context.user._id ? String(request.context.user._id) : null
    };

    esRequest.body = {doc: esRequest.body};

    return this.client.update(esRequest)
      .then(result => refreshIndexIfNeeded.call(this, esRequest, result))
      .catch(error => Promise.reject(this.formatESError(error)));
  };

  /**
   * Replace a document to ElasticSearch
   *
   * @param {Request} request
   * @returns {Promise} resolve an object that contains _id
   */
  this.replace = function elasticsearchReplace (request) {
    var
      esRequest = getElasticsearchRequest(request, kuzzle, ['refresh']),
      existQuery = {
        index: esRequest.index,
        type: esRequest.type,
        id: esRequest.id
      };

    if (esRequest.body._routing) {
      return Promise.reject(new BadRequestError('Kuzzle does not support "_routing" in replace action.'));
    }

    if (esRequest.hasOwnProperty('refresh')) {
      if (this.esVersion && compareVersions(this.esVersion.number, '5.0.0') < 0) {
        return Promise.reject(new BadRequestError(`Refresh parameter is not supported by the version "${this.esVersion.number}" of Elasticsearch`));
      }
      if (compareVersions(config.apiVersion, '5.0') < 0) {
        return Promise.reject(new BadRequestError(`Refresh parameter is not supported by the version "${config.apiVersion}" of Elasticsearch API`));
      }
      if (esRequest.refresh !== 'wait_for' && esRequest.refresh !== 'false' && esRequest.refresh !== false) {
        return Promise.reject(new BadRequestError('Refresh parameter only supports the value "wait_for" or false'));
      }
    }

    // Add metadata
    esRequest.body._kuzzle_info = {
      author: request.context.user._id ? String(request.context.user._id) : null,
      createdAt: Date.now(),
      updatedAt: null,
      updater: null,
      active: true,
      deletedAt: null
    };
    // extends the response with the source from request
    // When we write in ES, the response from it doesn't contain the initial document content
    return this.client.exists(existQuery)
      .then((exists) => {
        if (exists) {
          return this.client.index(esRequest);
        }

        return Promise.reject(new NotFoundError('Document with id ' + esRequest.id + ' not found.'));
      })
      .then(result => refreshIndexIfNeeded.call(this, esRequest, _.extend(result, {_source: request.input.body})));
  };

  /**
   * Send to elasticsearch the document id to delete
   *
   * @param {Request} request
   * @returns {Promise} resolve an object that contains _id
   */
  this.delete = function elasticsearchDelete (request) {
    var esRequest = getElasticsearchRequest(request, kuzzle, ['refresh']);

    if (esRequest.hasOwnProperty('refresh')) {
      if (this.esVersion && compareVersions(this.esVersion.number, '5.0.0') < 0) {
        return Promise.reject(new BadRequestError(`Refresh parameter is not supported by the version "${this.esVersion.number}" of Elasticsearch`));
      }
      if (compareVersions(config.apiVersion, '5.0') < 0) {
        return Promise.reject(new BadRequestError(`Refresh parameter is not supported by the version "${config.apiVersion}" of Elasticsearch API`));
      }
      if (esRequest.refresh !== 'wait_for' && esRequest.refresh !== 'false' && esRequest.refresh !== false) {
        return Promise.reject(new BadRequestError('Refresh parameter only supports the value "wait_for" or false'));
      }
    }

    // todo do not delete the document but pass active to false
    return this.client.delete(esRequest)
      .then(result => refreshIndexIfNeeded.call(this, esRequest, result))
      .catch(error => Promise.reject(this.formatESError(error)));
  };

  /**
   * Delete all document that match the given filter
   *
   * @param {Request} request
   * @returns {Promise} resolve an object with ids
   */
  this.deleteByQuery = function elasticsearchDeleteByQuery (request) {
    var
      esRequestSearch = getElasticsearchRequest(request, kuzzle, ['from', 'size', 'scroll']),
      esRequestBulk = getElasticsearchRequest(request, kuzzle, ['refresh']);

    if (!esRequestSearch.body.query || !(esRequestSearch.body.query instanceof Object)) {
      return Promise.reject(new BadRequestError('Query cannot be empty'));
    }

    esRequestBulk.body = [];
    esRequestSearch.scroll = '30s';

    return getAllIdsFromQuery.call(this, esRequestSearch)
      .then(ids => {
        ids.forEach(id => {
          esRequestBulk.body.push({update: {_index: esRequestBulk.index, _type: esRequestBulk.type, _id: id}});
          esRequestBulk.body.push({doc: {_kuzzle_info: { active: false, deletedAt: Date.now() }}});
        });

        if (esRequestBulk.body.length === 0) {
          return Promise.resolve({ids: []});
        }

        return this.client.bulk(esRequestBulk)
          .then(() => refreshIndexIfNeeded.call(this, esRequestBulk, {ids: ids}))
          .catch(error => Promise.reject(this.formatESError(error)));
      });
  };

  /**
   * Delete all document that match the given filter from the trash
   * @param requestObject
   */
  this.deleteByQueryFromTrash = function elasticsearchDeleteByQueryFromTrash (requestObject) {
    var
      esRequestSearch = getElasticsearchRequest(requestObject, kuzzle, ['from', 'size', 'scroll']),
      esRequestBulk = getElasticsearchRequest(requestObject, kuzzle, ['refresh']);

    if (esRequestSearch.body.query === null) {
      return Promise.reject(new BadRequestError('null is not a valid document ID'));
    }

    esRequestBulk.body = [];
    esRequestSearch.scroll = '30s';

    return getPaginatedIdsFromQuery.call(this, esRequestSearch)
      .then(ids => {
        return new Promise((resolve, reject) => {
          ids.forEach(id => {
            esRequestBulk.body.push({delete: {_index: esRequestBulk.index, _type: esRequestBulk.type, _id: id}});
          });

          if (esRequestBulk.body.length === 0) {
            return resolve({ids: []});
          }
          return this.client.bulk(esRequestBulk)
            .then(() => refreshIndexIfNeeded.call(this, esRequestBulk, {ids: ids}))
            .catch(error => reject(this.formatESError(error)));
        });
      });
  };

  /**
   * Create an empty collection with no mapping
   *
   * @param {Request} request
   * @returns {Promise}
   */
  this.createCollection = function elasticsearchCreateCollection (request) {
    var esRequest = getElasticsearchRequest(request, kuzzle);

    esRequest.body = {};
    esRequest.body[esRequest.type] = {};

    return this.client.indices.putMapping(esRequest)
      .catch(error => Promise.reject(this.formatESError(error)));
  };

  /**
   * Empty the content of a collection. Keep the existing mapping.
   *
   * @param {Request} request
   * @returns {Promise}
   */
  this.truncateCollection = function elasticsearchTruncateCollection (request) {
    var
      deleteRequest = new Request({
        index: request.input.resource.index,
        collection: request.input.resource.collection,
        body: {
          query: {
            match_all: {}
          }
        }
      });

    return this.deleteByQuery(deleteRequest)
      .catch(error => Promise.reject(this.formatESError(error)));
  };

  /**
   * Run several action and document
   *
   * @param {Request} request
   * @returns {Promise}
   */
  this.import = function elasticsearchImport (request) {
    var
      nameActions = ['index', 'create', 'update', 'delete'],
      esRequest = getElasticsearchRequest(request, kuzzle, ['consistency', 'refresh', 'timeout', 'fields']),
      bulkRequest,
      error = null;

    if (esRequest.hasOwnProperty('refresh')) {
      if (this.esVersion && compareVersions(this.esVersion.number, '5.0.0') < 0) {
        return Promise.reject(new BadRequestError(`Refresh parameter is not supported by the version "${this.esVersion.number}" of Elasticsearch`));
      }
      if (compareVersions(config.apiVersion, '5.0') < 0) {
        return Promise.reject(new BadRequestError(`Refresh parameter is not supported by the version "${config.apiVersion}" of Elasticsearch API`));
      }
      if (esRequest.refresh !== 'wait_for' && esRequest.refresh !== 'false' && esRequest.refresh !== false) {
        return Promise.reject(new BadRequestError('Refresh parameter only supports the value "wait_for" or false'));
      }
    }

    if (!(esRequest.body.bulkData instanceof Object)) {
      return Promise.reject(new BadRequestError('import must specify a body attribute "bulkData" of type Object.'));
    }

    bulkRequest = {
      body: esRequest.body.bulkData
    };

    Object.keys(esRequest)
      .filter(key => {
        return key !== 'body';
      })
      .forEach(key => {
        bulkRequest[key] = esRequest[key];
      });

    // set missing index & type if possible
    bulkRequest.body.forEach(item => {
      var action = Object.keys(item)[0];
      if (nameActions.indexOf(action) !== -1) {
        if (!item[action]._type && esRequest.type) {
          item[action]._type = esRequest.type;
        }
        if (!item[action]._type) {
          error = new BadRequestError('Missing data collection argument');
        }

        if (!item[action]._index && esRequest.index) {
          item[action]._index = esRequest.index;
        }

        if (!item[action]._index) {
          error = new BadRequestError('Missing data index argument');
          return false;
        }

        if (item[action]._index === kuzzle.internalEngine.index) {
          error = new BadRequestError(`Index "${kuzzle.internalEngine.index}" is protected, please use appropriated routes instead`);
          return false;
        }
      }
    });

    if (error) {
      return Promise.reject(error);
    }

    return this.client.bulk(bulkRequest)
      .then(response => refreshIndexIfNeeded.call(this, esRequest, response))
      .then(result => {
        // If some errors occured during the Bulk, we send a "Partial Error" response :
        if (result.errors) {
          result.partialErrors = [];

          Object.keys(result.items).forEach(resultItem => {
            Object.keys(result.items[resultItem]).forEach(action => {
              var item = result.items[resultItem][action];
              if (item.error) {
                item.action = action;
                result.partialErrors.push(item);
              }
            });
          });
        }

        return result;
      })
      .catch(err => Promise.reject(this.formatESError(err)));
  };

  /**
   * Add a mapping definition to a specific type
   *
   * @param {Request} request
   * @return {Promise}
   */
  this.updateMapping = function elasticsearchUpdateMapping (request) {
    var esEequest = getElasticsearchRequest(request, kuzzle);

    return this.client.indices.putMapping(esEequest)
      .catch(error => Promise.reject(this.formatESError(error)));
  };

  /**
   * Retrieve mapping definition for index/type
   *
   * @param {Request} request
   * @return {Promise}
   */
  this.getMapping = function elasticsearchGetMapping (request) {
    var esRequest = getElasticsearchRequest(request, kuzzle);

    delete esRequest.body;

    return this.client.indices.getMapping(esRequest)
      .then(result => {
        if (result[request.input.resource.index]) {
          if (result[request.input.resource.index].mappings[request.input.resource.collection].properties) {
            delete result[request.input.resource.index].mappings[request.input.resource.collection].properties._kuzzle_info;
          }

          return result;
        }

        return Promise.reject(new NotFoundError('No mapping for index "' + request.input.resource.index + '"'));
      })
      .catch(error => Promise.reject(this.formatESError(error)));
  };

  /**
   * Retrieve the complete list of existing data collections in the current index
   *
   * @param {Request} request
   * @return {Promise}
   */
  this.listCollections = function elasticsearchListCollections (request) {
    var esRequest = getElasticsearchRequest(request, kuzzle);

    delete esRequest.body;

    return this.client.indices.getMapping(esRequest)
      .then(result => {
        var collections = [];

        if (result[request.input.resource.index]) {
          collections = Object.keys(result[request.input.resource.index].mappings);
        }

        return {collections: {stored: collections}};
      })
      .catch(error => Promise.reject(this.formatESError(error)));
  };

  /**
   * Reset all indexes that the users is allowed to delete
   *
   * @param {Request} request
   * @return {Promise}
   */
  this.deleteIndexes = function elasticsearchDeleteIndexes (request) {
    var deletedIndexes = request.input.body.indexes;

    request.input.body = null;

    if (deletedIndexes === undefined || deletedIndexes.length === 0) {
      return Promise.resolve({deleted: []});
    }

    return this.client.indices.delete({index: deletedIndexes})
      .then(() => ({deleted: deletedIndexes}))
      .catch(error => Promise.reject(this.formatESError(error)));
  };

  /**
   * List all known indexes
   *
   * @returns {Promise}
   */
  this.listIndexes = function elasticsearchListIndexes () {
    var indexes = [];

    return this.client.indices.getMapping()
      .then(result => {
        indexes = Object.keys(result);
        indexes = indexes.filter(indexName => {
          // @todo : manage internal index properly
          // exclude empty results
          return indexName !== '';
        });

        return {indexes};
      })
      .catch(error => Promise.reject(this.formatESError(error)));
  };

  /**
   * Create a new index
   *
   * @param {Request} request
   * @returns {Promise}
   */
  this.createIndex = function elasticsearchCreateIndex (request) {
    var esRequest = getElasticsearchRequest(request, kuzzle);

    return this.client.indices.create({index: esRequest.index})
      .catch(error => Promise.reject(this.formatESError(error)));
  };

  /**
   * Delete an index
   *
   * @param {Request} request
   * @returns {Promise}
   */
  this.deleteIndex = function elasticsearchDeleteIndex (request) {
    var esRequest = getElasticsearchRequest(request, kuzzle);

    delete this.settings.autoRefresh[esRequest.index];
    return this.client.indices.delete({index: esRequest.index})
      .catch(error => Promise.reject(this.formatESError(error)));
  };

  /**
   * Forces a refresh on the index.
   *
   * /!\ Can lead to some performance issues.
   * cf https://www.elastic.co/guide/en/elasticsearch/guide/current/near-real-time.html for more details
   *
   * @param {Request} request
   * @returns {Promise}
   */
  this.refreshIndex = function elasticsearchRefreshIndex (request) {
    var esRequest = getElasticsearchRequest(request, kuzzle);

    return this.client.indices.refresh({index: esRequest.index})
      .catch(error => Promise.reject(this.formatESError(error)));
  };

  /**
   * @param {Request} request
   * @returns {Promise}
   */
  this.indexExists = function esIndexExists (request) {
    var esRequest = getElasticsearchRequest(request, kuzzle);

    return this.client.indices.exists(esRequest)
      .catch(error => Promise.reject(this.formatESError(error)));
  };

  /**
   * @param {Request} request
   * @returns {Promise}
   */
  this.collectionExists = function esCollectionExists (request) {
    var esRequest = getElasticsearchRequest(request, kuzzle);

    return this.client.indices.existsType(esRequest)
      .catch(error => Promise.reject(this.formatESError(error)));
  };

  /**
   * gets the autorefresh value currently set for the given index
   *
   * @param {Request} request
   * @returns {Promise}
   */
  this.getAutoRefresh = function elasticsearchGetAutoRefresh (request) {
    return Promise.resolve(this.settings.autoRefresh[request.input.resource.index] === true);
  };

  /**
   * (dis|en)able the autorefresh for the index given in the request.
   *
   * @param {Request} request
   * @returns {Promise}
   */
  this.setAutoRefresh = function elasticsearchSetAutoRefresh (request) {
    var index = request.input.resource.index;

    if (request.input.body.autoRefresh === true) {
      this.settings.autoRefresh[index] = true;
    }
    else {
      delete this.settings.autoRefresh[index];
    }

    return this.saveSettings()
      .then(() => this.getAutoRefresh(request));
  };

  this.formatESError = function elasticsearchFormatESError (error) {
    var
      kuzzleError,
      messageReplaced,
      message = error.message || '';

    messageReplaced = this.errorMessagesMapping.some(mapping => {
      message = message.replace(mapping.regex, mapping.replacement);
      return (message !== error.message);
    });

    if (error instanceof KuzzleError) {
      return error;
    }

    if (error instanceof es.errors.NoConnections) {
      return new ServiceUnavailableError('Elasticsearch service is not connected');
    }

    switch (error.displayName) {
      case 'BadRequest':
        if (!messageReplaced) {
          message = error.body.error.root_cause ? error.body.error.root_cause[0].reason : error.body.error.reason;

          debug('unhandled "BadRequest" elasticsearch error:');
          debug(message);
        }

        kuzzleError = new BadRequestError(message);
        break;
      case 'NotFound':
        if (!messageReplaced) {
          message = error.body.error
            ? error.body.error.reason + ': ' + error.body.error['resource.id']
            : error.message + ': ' + error.body._id;

          debug('unhandled "NotFound" elasticsearch error:');
          debug(message);
        }

        kuzzleError = new NotFoundError(message);
        break;
      default:
        kuzzleError = new Error(message);

        debug('unhandled default elasticsearch error:');
        debug(message);
        break;
    }

    kuzzleError.internalError = error;
    kuzzleError.service = 'elasticsearch';

    return kuzzleError;
  };
}

util.inherits(ElasticSearch, Service);

module.exports = ElasticSearch;

/**
 * Builds a resquest formatted for Elasticsearch service
 * and map the name 'collection' to 'type' for ES
 *
 * @param {Request} request
 * @param {Kuzzle} kuzzle
 * @param {Array} extraParams [optional] An array of String values corresponding
 *                            to the extra params from the Kuzzle Request to be
 *                            included in the Elasticsearch Request.
 * @return {object} data the data with cleaned attributes
 */
function getElasticsearchRequest(request, kuzzle, extraParams) {
  var data = {};
  extraParams = extraParams || new Array();

  if (request.input.resource.index) {
    if (request.input.resource.index === kuzzle.internalEngine.index) {
      throw new BadRequestError(`Cannot operate on Kuzzle internal index "${kuzzle.internalEngine.index}"`);
    }
    data.index = request.input.resource.index;
  }

  if (request.input.resource.collection) {
    data.type = request.input.resource.collection;
  }

  if (request.input.resource._id) {
    data.id = request.input.resource._id;
  }

  extraParams.forEach(argumentName => {
    if (typeof request.input.args[argumentName] !== 'undefined') {
      data[argumentName] = request.input.args[argumentName];
    }
  });

  if (request.input.body) {
    data.body = request.input.body;
  }

  return data;
}

/**
 * Scroll index in elasticsearch and return all document ids that match the filter
 *
 * @this ElasticSearch
 * @param {object} esRequest
 * @returns {Promise} resolve an array
 */
function getAllIdsFromQuery(esRequest) {
  var ids = [];

  return new Promise((resolve, reject) => {
    this.client.search(esRequest, function getMoreUntilDone(error, response) {
      if (error) {
        return reject(error);
      }

      response.hits.hits.forEach(hit => {
        ids.push(hit._id);
      });

      if (response.hits.total !== ids.length) {
        this.client.scroll({
          scrollId: response._scroll_id,
          scroll: esRequest.scroll
        }, getMoreUntilDone.bind(this));
      }
      else {
        resolve(ids);
      }
    }.bind(this));
  });
}

/**
 * Scroll index in elasticsearch and return all document ids that match the filter
 *
 * @this ElasticSearch
 * @param {Object} data
 * @returns {Promise} resolve an array
 */
function getPaginatedIdsFromQuery(data) {
  var
    ids = [];

  return new Promise((resolve, reject) => {

    this.client.search(data, function getMoreUntilDone(error, response) {
      if (error) {
        return reject(error);
      }

      response.hits.hits.forEach(hit => {
        ids.push(hit._id);
      });

      // todo: use real scroll here
      resolve(ids);
    });
  });
}

/**
 * Add filter to get only the active documents
 * @param {object} esRequest
 */
function addActiveFilter(esRequest) {
  var
    queryObject = {
      bool: {
        filter: {
          bool: {
            must_not: {
              term: {
                '_kuzzle_info.active': false
              }
            }
          }
        }
      }
    };

  if (esRequest.body && esRequest.body.query) {
    queryObject.bool.must = esRequest.body.query;
    esRequest.body.query = queryObject;
  }
  else if (esRequest.body) {
    esRequest.body.query = queryObject;
  }
  else {
    esRequest.body = {
      query: queryObject
    };
  }

  return esRequest;
}

/**
 * Triggers an refresh call on the index set in the data request if the autoRefresh is on.
 * Else, passes the response through.
 *
 * @this ElasticSearch
 * @param {object} esRequest
 * @param {object} response The response from elasticsearch
 * @returns {Promise}
 */
function refreshIndexIfNeeded(esRequest, response) {
  if (esRequest && esRequest.index && this.settings.autoRefresh[esRequest.index]) {
    return this.refreshIndex(new Request({index: esRequest.index}))
      .then(() => response)
      .catch(error => {
        // index refresh failures are non-blocking
        this.kuzzle.pluginsManager.trigger('log:error', new InternalError('Error refreshing index ' + esRequest.index + ':\n' + error.message));

        return Promise.resolve(response);
      });
  }

  return Promise.resolve(response);
}

/**
 * Remove depth in object (replace hits.hits<array>, with hits<array>)
 * Move _kuzzle_info from the document body to the root
 *
 * @param result
 * @returns {object}
 */
function flattenSearchResults(result) {
  if (result.hits) {
    result = _.extend(result, result.hits);
  }

  result.hits = result.hits.map(obj => {
    if (obj._source && obj._source._kuzzle_info) {
      // Move _kuzzle_info from the document body to the root
      obj._kuzzle_info = obj._source._kuzzle_info;
      delete obj._source._kuzzle_info;
    }

    return obj;
  });

  return result;
}

/**
 * Returns a new elasticsearch client instance
 *
 * @param {object} options - ES client options
 * @returns {object}
 */
function buildClient(options) {
  return new es.Client(options);
}<|MERGE_RESOLUTION|>--- conflicted
+++ resolved
@@ -184,11 +184,7 @@
    * @returns {Promise} resolve documents matching the filter
    */
   this.search = function elasticsearchSearch (request) {
-<<<<<<< HEAD
-    var esRequest = getElasticsearchRequest(request, this.kuzzle, ['from', 'size', 'scroll']);
-=======
-    const esRequest = getElasticsearchRequest(request, this.kuzzle);
->>>>>>> 976779fa
+    const esRequest = getElasticsearchRequest(request, this.kuzzle, ['from', 'size', 'scroll']);
 
     // todo add condition once the 'trash' feature has been implemented
     addActiveFilter(esRequest);
