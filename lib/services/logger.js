var
  _ = require('lodash'),
  http = require('http');


module.exports = logger =  {
<<<<<<< HEAD

=======
>>>>>>> b318ff3b
  init: function () {
  },

  /**
   * return the process Data about Kuzzle
   */
  getProcessData: function(){
<<<<<<< HEAD

=======
>>>>>>> b318ff3b
    var
      processData = {
      pid : process.pid,
      memory: process.memoryUsage()
    };

    //undefined in non POSIX OS
    if(process.getgid){
      processData.gid = process.getgid();
    }
    return processData;
  },

<<<<<<< HEAD

  /**
  * send the request to Logstash
  * @param data the object message to send
  *
  */
  sendRequest: function(data){
    var postData = new Buffer(JSON.stringify(data)),
      req;
    req = http.request({
      host: "logstash", port : '7777',
      headers: {
        'Content-Type': 'application/json',
        'Content-Length': postData.length
        }
      },
      function(){
          req.end();
      });

    req.retry = 0;

    req.on('error',function(e){
      req.retry++;
      //some request are not send, do 4 retry.
      if(req.retry < 4){
        setTimeout(function(){
          req.write(postData);
        },0);
      }
      else {
          console.log("error from logstash for request  " + e.message +  "  retry " + req.retry);
          req.end();
        }
    });
    req.write(postData);
  },


=======
>>>>>>> b318ff3b
  /**
   * send data from log with kuzzle state
   * @param object a RequestObject,  or relevant info for event
   * @param hookEvent hook from log  (exemple : "data:delete")
   * @param metaData (optional) metaData (for kuzzle, the nbRooms, the nbCustomers,...)
   */
  log: function (object, hookEvent, metaData) {
<<<<<<< HEAD
    var data = {},
      log;

    if(object){
      if(object.duration){
        data.duration = object.duration;
      }
      if(object.requestId){
        data.requestId = object.requestId;
      }
    }
=======
>>>>>>> b318ff3b

    log = {
      hookEvent : hookEvent,
      processData : this.getProcessData(),
      object : data,
      timestamp : Date.now(),
<<<<<<< HEAD
=======
      object  : object,
>>>>>>> b318ff3b
      metaData : metaData
    };

    this.sendRequest({message : log})
  },

<<<<<<< HEAD

  /**
   * send data from log with kuzzle state
   * @param error a Native Error (exemple : new Error("my Error"))
   * @param hookEvent hook from log (exemple : "data:delete")
   * @param metaData (optional) metaData (for kuzzle, the nbRooms, the nbCustomers,...)
   */
  error: function (error, hookEvent, metaData) {
    var data = {},
      log;
    log = {
=======
  error: function (error, hookEvent, metaData) {
    var log = {
>>>>>>> b318ff3b
      hookEvent : hookEvent,
      processData : this.getProcessData(),
<<<<<<< HEAD
      timestamp : Date.now(),
=======
>>>>>>> b318ff3b
      metaData : metaData
    };

    if(error instanceof Error)
      log.object = { message: error.message, stack: error.stack };

    this.sendRequest({message : log})
  }
};<|MERGE_RESOLUTION|>--- conflicted
+++ resolved
@@ -4,10 +4,6 @@
 
 
 module.exports = logger =  {
-<<<<<<< HEAD
-
-=======
->>>>>>> b318ff3b
   init: function () {
   },
 
@@ -15,10 +11,6 @@
    * return the process Data about Kuzzle
    */
   getProcessData: function(){
-<<<<<<< HEAD
-
-=======
->>>>>>> b318ff3b
     var
       processData = {
       pid : process.pid,
@@ -32,7 +24,6 @@
     return processData;
   },
 
-<<<<<<< HEAD
 
   /**
   * send the request to Logstash
@@ -72,8 +63,7 @@
   },
 
 
-=======
->>>>>>> b318ff3b
+
   /**
    * send data from log with kuzzle state
    * @param object a RequestObject,  or relevant info for event
@@ -81,7 +71,7 @@
    * @param metaData (optional) metaData (for kuzzle, the nbRooms, the nbCustomers,...)
    */
   log: function (object, hookEvent, metaData) {
-<<<<<<< HEAD
+
     var data = {},
       log;
 
@@ -93,25 +83,18 @@
         data.requestId = object.requestId;
       }
     }
-=======
->>>>>>> b318ff3b
 
     log = {
       hookEvent : hookEvent,
       processData : this.getProcessData(),
       object : data,
       timestamp : Date.now(),
-<<<<<<< HEAD
-=======
-      object  : object,
->>>>>>> b318ff3b
       metaData : metaData
     };
 
     this.sendRequest({message : log})
   },
 
-<<<<<<< HEAD
 
   /**
    * send data from log with kuzzle state
@@ -121,18 +104,10 @@
    */
   error: function (error, hookEvent, metaData) {
     var data = {},
-      log;
     log = {
-=======
-  error: function (error, hookEvent, metaData) {
-    var log = {
->>>>>>> b318ff3b
       hookEvent : hookEvent,
       processData : this.getProcessData(),
-<<<<<<< HEAD
       timestamp : Date.now(),
-=======
->>>>>>> b318ff3b
       metaData : metaData
     };
 
