Feature: Test REST API
  As a user
  I want to create/update/delete/search a document and test bulk import
  Using REST API

  @usingREST
  Scenario: Create a new document and get it
    When I write the document
    Then I should receive a document id
    Then I'm able to get the document

  @usingREST
  Scenario: Create or Update a document
    When I write the document
    And I createOrUpdate it
    Then I should have updated the document

  @usingREST
  Scenario: Update a document
    When I write the document
    Then I update the document with value "foo" in field "firstName"
    Then my document has the value "foo" in field "firstName"

  @usingREST
  Scenario: Delete a document
    When I write the document
    Then I remove the document
    Then I'm not able to get the document

  @usingREST
  Scenario: Search a document
    When I write the document "documentGrace"
    Then I find a document with "grace" in field "firstName"

  @usingREST
  Scenario: Bulk import
    When I do a bulk import
    Then I can retrieve actions from bulk import

  @usingREST
  Scenario: Global Bulk import
    When I do a global bulk import
    Then I can retrieve actions from bulk import

  @usingREST
  Scenario: Delete type
    When I write the document
    Then I remove the collection and schema
    Then I'm not able to get the document

  @usingREST
  Scenario: Count document
    When I write the document "documentGrace"
    When I write the document "documentAda"
    When I write the document "documentGrace"
    When I write the document "documentAda"
    Then I count 4 documents
    And I count 2 documents with "NYC" in field "city"

  @usingREST @removeSchema
  Scenario: Change mapping
    When I write the document "documentGrace"
    Then I don't find a document with "Grace" in field "firstName"
    Then I remove the collection and schema
    Then I wait 2s
    Then I change the schema
    When I write the document "documentGrace"
    Then I find a document with "Grace" in field "firstName"

  @usingREST
<<<<<<< HEAD
  Scenario: Getting the last statistics frame
    When I get the last statistics frame
    Then I get at least 1 statistic frame

  @usingREST
  Scenario: Getting all statistics frame
    When I get all statistics frames
    Then I get at least 1 statistic frame
=======
  Scenario: list known collections
    When I write the document "documentGrace"
    And I list data collections
    Then I can find a collection "kuzzle-collection-test"
>>>>>>> 1e4e67fc
<|MERGE_RESOLUTION|>--- conflicted
+++ resolved
@@ -68,7 +68,6 @@
     Then I find a document with "Grace" in field "firstName"
 
   @usingREST
-<<<<<<< HEAD
   Scenario: Getting the last statistics frame
     When I get the last statistics frame
     Then I get at least 1 statistic frame
@@ -77,9 +76,9 @@
   Scenario: Getting all statistics frame
     When I get all statistics frames
     Then I get at least 1 statistic frame
-=======
+
+  @usingREST
   Scenario: list known collections
     When I write the document "documentGrace"
     And I list data collections
-    Then I can find a collection "kuzzle-collection-test"
->>>>>>> 1e4e67fc
+    Then I can find a collection "kuzzle-collection-test"