--- conflicted
+++ resolved
@@ -102,11 +102,7 @@
   });
 
   this.Then(/^I ?(don't)* find a document with "([^"]*)"(?: in field "([^"]*)")?(?: in index "([^"]*)")?(?: with scroll "([^"]*)")?$/, function (dont, value, field, index, scroll) {
-<<<<<<< HEAD
-    var query = {query: { term: { [field]: value }}};
-=======
     var query = {query: { match: { [field]: value }}};
->>>>>>> 96e2136c
 
     if (scroll) {
       query.scroll = scroll;
