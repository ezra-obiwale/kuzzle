var
  config = require('./config')(),
  rp = require('request-promise'),
  apiVersion = '1.0';

var ApiREST = function () {
  this.world = null;
};

ApiREST.prototype.init = function (world) {
  this.world = world;
};

ApiREST.prototype.disconnect = function () {};

ApiREST.prototype.apiPath = function (path) {
<<<<<<< HEAD
  return encodeURI(config.url + '/api/1.0/' + path);
};

ApiREST.prototype.apiBasePath = function (path) {
  return encodeURI(config.url + '/api/' + path);
=======
  return config.url + encodeURI('/api/1.0/' + path);
};

ApiREST.prototype.apiBasePath = function (path) {
  return config.url + encodeURI('/api/' + path);
>>>>>>> c123e523
};

ApiREST.prototype.callApi = function (options) {
  return rp(options);
};

ApiREST.prototype.get = function (id, index) {
  var options = {
    url: this.apiPath(((typeof index !== 'string') ? this.world.fakeIndex : index) + '/' + this.world.fakeCollection + '/' + id),
    method: 'GET',
    json: true
  };

  return this.callApi(options);
};

ApiREST.prototype.search = function (filters, index) {
  var options = {
    url: this.apiPath(((typeof index !== 'string') ? this.world.fakeIndex : index) + '/' + this.world.fakeCollection + '/_search'),
    method: 'POST',
    json: filters
  };

  return this.callApi(options);
};

ApiREST.prototype.count = function (filters, index) {
  var options = {
    url: this.apiPath(((typeof index !== 'string') ? this.world.fakeIndex : index) + '/' + this.world.fakeCollection + '/_count'),
    method: 'POST',
    json: filters
  };

  return this.callApi(options);
};

ApiREST.prototype.create = function (body, index, collection, jwtToken) {
  var options = {
    url: this.apiPath(
      ((typeof index !== 'string') ? this.world.fakeIndex : index) +
      '/' +
      ((typeof collection !== 'string') ? this.world.fakeCollection : collection) +
      '/_create'
    ),
    method: 'POST',
    json: body
  };

  if (Boolean(jwtToken)) {
    options.headers = {
      authorization: 'Bearer ' + jwtToken
    };
  }

  return this.callApi(options);
};

ApiREST.prototype.publish = function (body, index) {
  var options = {
    url: this.apiPath(((typeof index !== 'string') ? this.world.fakeIndex : index) + '/' + this.world.fakeCollection),
    method: 'POST',
    json: body
  };

  return this.callApi(options);
};

ApiREST.prototype.createOrUpdate = function (body, index, collection) {
  var options = {
    url: this.apiPath(((typeof index !== 'string') ? this.world.fakeIndex : index) + '/' + ((typeof collection !== 'string') ? this.world.fakeCollection : collection) + '/' + body._id),
    method: 'PUT',
    json: body
  };

  return this.callApi(options);
};

ApiREST.prototype.update = function (id, body, index) {
  var options = {
    url: this.apiPath(((typeof index !== 'string') ? this.world.fakeIndex : index) + '/' + this.world.fakeCollection + '/' + id + '/_update'),
    method: 'PUT',
    json: body
  };

  return this.callApi(options);
};

ApiREST.prototype.deleteById = function (id, index) {
  var options = {
    url: this.apiPath(((typeof index !== 'string') ? this.world.fakeIndex : index) + '/' + this.world.fakeCollection + '/' + id),
    method: 'DELETE',
    json: true
  };

  return this.callApi(options);
};

ApiREST.prototype.deleteByQuery = function (filters, index) {
  var options = {
    url: this.apiPath(((typeof index !== 'string') ? this.world.fakeIndex : index) + '/' + this.world.fakeCollection + '/_query'),
    method: 'DELETE',
    json: filters
  };

  return this.callApi(options);
};

ApiREST.prototype.deleteCollection = function (index) {
  var options = {
    url: this.apiPath(((typeof index !== 'string') ? this.world.fakeIndex : index) + '/' + this.world.fakeCollection),
    method: 'DELETE',
    json: true
  };

  return this.callApi(options);
};

ApiREST.prototype.bulkImport = function (bulk, index) {
  var options = {
    url: this.apiPath(((typeof index !== 'string') ? this.world.fakeIndex : index) + '/' + this.world.fakeCollection + '/_bulk'),
    method: 'POST',
    json: bulk
  };

  return this.callApi(options);
};

ApiREST.prototype.globalBulkImport = function (bulk) {
  var options = {
    url: this.apiPath('_bulk'),
    method: 'POST',
    json: bulk
  };

  return this.callApi(options);
};

ApiREST.prototype.putMapping = function (index) {
  var options = {
    url: this.apiPath(((typeof index !== 'string') ? this.world.fakeIndex : index) + '/' + this.world.fakeCollection + '/_mapping'),
    method: 'PUT',
    json: this.world.schema
  };

  return this.callApi(options);
};

ApiREST.prototype.getStats = function (dates) {
  var options = {
    url: this.apiPath('_getStats'),
    method: 'POST',
    json: dates
  };

  return this.callApi(options);
};

ApiREST.prototype.getLastStats = function () {
  var options = {
    url: this.apiPath('_getLastStats'),
    method: 'GET',
    json: {}
  };

  return this.callApi(options);
};

ApiREST.prototype.getAllStats = function () {
  var options = {
    url: this.apiPath('_getAllStats'),
    method: 'GET',
    json: {}
  };

  return this.callApi(options);
};

ApiREST.prototype.listCollections = function (index, type) {
  var options;

  index = index || this.world.fakeIndex;

  options = {
    url: this.apiPath(index + '/_listCollections'),
    method: 'GET',
    json: true
  };

  if (type) {
    options.url += '/' + type;
  }

  return this.callApi(options);
};

ApiREST.prototype.now = function () {
  var options = {
    url: this.apiPath('_now'),
    method: 'GET',
    json: true
  };

  return this.callApi(options);
};

ApiREST.prototype.truncateCollection = function (index, collection) {
  var options = {
    url: this.apiPath(((typeof index !== 'string') ? this.world.fakeIndex : index) + '/' + this.world.fakeCollection + '/_truncate'),
    method: 'DELETE',
    json: true
  };

  return this.callApi(options);
};

ApiREST.prototype.listIndexes = function () {
  var options = {
    url: this.apiPath('_listIndexes'),
    method: 'GET',
    json: true
  };

  return this.callApi(options);
};

ApiREST.prototype.deleteIndexes = function () {
  var options = {
    url: this.apiPath('_deleteIndexes'),
    method: 'DELETE',
    json: true
  };

  return this.callApi(options);
};

ApiREST.prototype.createIndex = function (index) {
  var options = {
    url: this.apiPath(index),
    method: 'PUT',
    json: true
  };

  return this.callApi(options);
};

ApiREST.prototype.deleteIndex = function (index) {
  var options = {
    url: this.apiPath(index),
    method: 'DELETE',
    json: true
  };

  return this.callApi(options);
};

ApiREST.prototype.getServerInfo = function () {
  var options = {
    url: this.apiBasePath('_serverInfo'),
    method: 'GET',
    json: true
  };

  return this.callApi(options)
    .then(res => {
      apiVersion = res.result.serverInfo.kuzzle.api.version;
      return res;
    });
};

<<<<<<< HEAD
ApiREST.prototype.login = function (strategy, credentials) {
  var options = {
    url: this.apiPath('_login'),
    method: 'POST',
    json: {
      strategy: strategy,
      username: credentials.username,
      password: credentials.password
    }
=======
ApiREST.prototype.putRole = function (id, body) {
  var options = {
    url: this.apiPath('roles/' + id),
    method: 'PUT',
    json: body
>>>>>>> c123e523
  };

  return this.callApi(options);
};

<<<<<<< HEAD
ApiREST.prototype.logout = function (jwtToken) {
  var options = {
    url: this.apiPath('_logout'),
    method: 'GET',
    json: {},
    headers: {
      authorization: 'Bearer ' + jwtToken
    }
=======
ApiREST.prototype.getRole = function (id) {
  var options = {
    url: this.apiPath('roles/' + id),
    method: 'GET',
    json: true
>>>>>>> c123e523
  };

  return this.callApi(options);
};

<<<<<<< HEAD
=======
ApiREST.prototype.searchRoles = function (body) {
  var options = {
    url: this.apiPath('roles/_search'),
    method: 'POST',
    json: body
  };

  return this.callApi(options);
};

ApiREST.prototype.deleteRole = function (id) {
  var options = {
    url: this.apiPath('roles/' + id),
    method: 'DELETE',
    json: true
  };

  return this.callApi(options);
};
>>>>>>> c123e523

module.exports = ApiREST;<|MERGE_RESOLUTION|>--- conflicted
+++ resolved
@@ -14,19 +14,11 @@
 ApiREST.prototype.disconnect = function () {};
 
 ApiREST.prototype.apiPath = function (path) {
-<<<<<<< HEAD
   return encodeURI(config.url + '/api/1.0/' + path);
 };
 
 ApiREST.prototype.apiBasePath = function (path) {
   return encodeURI(config.url + '/api/' + path);
-=======
-  return config.url + encodeURI('/api/1.0/' + path);
-};
-
-ApiREST.prototype.apiBasePath = function (path) {
-  return config.url + encodeURI('/api/' + path);
->>>>>>> c123e523
 };
 
 ApiREST.prototype.callApi = function (options) {
@@ -232,7 +224,7 @@
   return this.callApi(options);
 };
 
-ApiREST.prototype.truncateCollection = function (index, collection) {
+ApiREST.prototype.truncateCollection = function (index) {
   var options = {
     url: this.apiPath(((typeof index !== 'string') ? this.world.fakeIndex : index) + '/' + this.world.fakeCollection + '/_truncate'),
     method: 'DELETE',
@@ -296,7 +288,6 @@
     });
 };
 
-<<<<<<< HEAD
 ApiREST.prototype.login = function (strategy, credentials) {
   var options = {
     url: this.apiPath('_login'),
@@ -306,19 +297,11 @@
       username: credentials.username,
       password: credentials.password
     }
-=======
-ApiREST.prototype.putRole = function (id, body) {
-  var options = {
-    url: this.apiPath('roles/' + id),
-    method: 'PUT',
-    json: body
->>>>>>> c123e523
-  };
-
-  return this.callApi(options);
-};
-
-<<<<<<< HEAD
+  };
+
+  return this.callApi(options);
+};
+
 ApiREST.prototype.logout = function (jwtToken) {
   var options = {
     url: this.apiPath('_logout'),
@@ -327,20 +310,32 @@
     headers: {
       authorization: 'Bearer ' + jwtToken
     }
-=======
+  };
+
+  return this.callApi(options);
+};
+
+
+ApiREST.prototype.putRole = function (id, body) {
+  var options = {
+    url: this.apiPath('roles/' + id),
+    method: 'PUT',
+    json: body
+  };
+
+  return this.callApi(options);
+};
+
 ApiREST.prototype.getRole = function (id) {
   var options = {
     url: this.apiPath('roles/' + id),
     method: 'GET',
     json: true
->>>>>>> c123e523
-  };
-
-  return this.callApi(options);
-};
-
-<<<<<<< HEAD
-=======
+  };
+
+  return this.callApi(options);
+};
+
 ApiREST.prototype.searchRoles = function (body) {
   var options = {
     url: this.apiPath('roles/_search'),
@@ -360,6 +355,5 @@
 
   return this.callApi(options);
 };
->>>>>>> c123e523
 
 module.exports = ApiREST;