--- conflicted
+++ resolved
@@ -8,14 +8,8 @@
     - elasticsearch
     - redis
   environment:
-<<<<<<< HEAD
-    - LIKE_A_VIRGIN=1
-    - DEFAULT_MAPPING
-=======
->>>>>>> d0c2dd55
     - MQ_BROKER_ENABLED=1
     - FEATURE_COVERAGE=1
-    - FIXTURES=/var/app/features/fixtures/empty.json
     # Travis env var must be propagated into the container
     - TRAVIS
     - TRAVIS_COMMIT
