var
<<<<<<< HEAD
  rc = require('rc'),
  q = require('q'),
=======
>>>>>>> 27f63774
  should = require('should'),
  rewire = require('rewire'),
  /** @type remoteAction */
  prepareDb = rewire('../../../lib/api/remoteActions/prepareDb');


describe('Test: prepareDb remote action caller', function () {
  var 
    processExit,
    exitStatus = -1;
  
  before(function () {
    processExit = process.exit;
    process.exit = function (status) {
      exitStatus = status;
    };
    prepareDb.__set__('console', {
      log: function () {},
      error: function () {}
    });
  });

  after(function () {
    process.exit = processExit;
  });

  it('should prepare the data properly', function (done) {
    var
      params = {
        fixtures: 'fixtures.json',
        mappings: 'mappings.json'
      },
      data = prepareDb.prepareData(params);

    should(data.fixtures).be.eql(params.fixtures);
    should(data.mappings).be.eql(params.mappings);
    done();
  });

  it('should exit with status 1 if an error occurs', function (done) {
    prepareDb.onListenCB({error: 'error!'});
    should (exitStatus).be.eql(1);
    done();
  });

  it('should exit with status 0 if everything ok', function (done) {
    prepareDb.onListenCB({data: {body: {isWorker: false}}});
    should (exitStatus).be.eql(0);
    done();
  });

  it('should exit with status 0 if everything ok even if we are in a worker', function (done) {
    prepareDb.onListenCB({data: {body: {isWorker: true}}});
    should (exitStatus).be.eql(0);
    done();
  });

  it('should the module have all it need', function (done) {
    should(prepareDb.prepareData).be.a.Function();
    should(prepareDb.onListenCB).be.a.Function();
    should(prepareDb.timeOutCB).be.a.Function();
    should(prepareDb.isPidMandatory).be.a.Boolean();
    done();
  });  
});<|MERGE_RESOLUTION|>--- conflicted
+++ resolved
@@ -1,9 +1,4 @@
 var
-<<<<<<< HEAD
-  rc = require('rc'),
-  q = require('q'),
-=======
->>>>>>> 27f63774
   should = require('should'),
   rewire = require('rewire'),
   /** @type remoteAction */
@@ -68,4 +63,4 @@
     should(prepareDb.isPidMandatory).be.a.Boolean();
     done();
   });  
-});+});
