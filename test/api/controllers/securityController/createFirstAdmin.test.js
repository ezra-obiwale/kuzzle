--- conflicted
+++ resolved
@@ -155,13 +155,6 @@
         .then(() => {
 
           try {
-<<<<<<< HEAD
-            should(createOrReplace).have.callCount(3);
-            should(createOrReplace.firstCall).be.calledWithMatch('profiles', 'admin', {
-              policies: [{
-                roleId: 'admin'
-              }]
-=======
             should(validateAndSaveProfile).have.callCount(3);
             should(validateAndSaveProfile.firstCall).be.calledWithMatch({
               _id: 'admin',
@@ -174,7 +167,6 @@
             should(validateAndSaveProfile.thirdCall).be.calledWithMatch({
               _id: 'anonymous',
               policies: [{roleId: 'anonymous'}]
->>>>>>> 9cb09cbe
             });
             return Promise.resolve();
           }
