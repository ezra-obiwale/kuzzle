--- conflicted
+++ resolved
@@ -29,24 +29,16 @@
     requestObject = new RequestObject({ controller: 'admin' }, {index, collection}, 'unit-test');
   });
 
-<<<<<<< HEAD
+  afterEach(() => {
+    sandbox.restore();
+  });
+
   describe('#updateMapping', function () {
     it('should activate a hook on a mapping update call', function (done) {
       this.timeout(50);
-
-      kuzzle.once('data:updateMapping', function (obj) {
-=======
-  afterEach(() => {
-    sandbox.restore();
-  });
-
-  describe('#updateMapping', function () {
-    it('should activate a hook on a mapping update call', function (done) {
-      this.timeout(50);
       sandbox.stub(kuzzle.workerListener, 'add').resolves({});
 
       kuzzle.once('data:beforeUpdateMapping', function (obj) {
->>>>>>> d0c2dd55
         try {
           should(obj).be.exactly(requestObject);
           done();
@@ -59,8 +51,6 @@
       kuzzle.funnel.controllers.admin.updateMapping(requestObject)
         .catch(function (error) {
           done(error);
-<<<<<<< HEAD
-=======
         });
     });
 
@@ -77,7 +67,6 @@
           should(kuzzle.indexCache.add.calledOnce).be.true();
           should(kuzzle.indexCache.remove.called).be.false();
           should(kuzzle.indexCache.reset.called).be.false();
->>>>>>> d0c2dd55
         });
     });
 
@@ -87,13 +76,8 @@
       sandbox.spy(kuzzle.indexCache, 'remove');
       sandbox.spy(kuzzle.indexCache, 'reset');
 
-<<<<<<< HEAD
-      kuzzle.funnel.controllers.admin.updateMapping(requestObject)
-        .then(response => {
-=======
       return should(kuzzle.funnel.controllers.admin.updateMapping(requestObject)
         .catch(response => {
->>>>>>> d0c2dd55
           should(response).be.instanceof(ResponseObject);
           should(kuzzle.indexCache.add.called).be.false();
           should(kuzzle.indexCache.remove.called).be.false();
@@ -105,11 +89,6 @@
   });
 
   describe('#getMapping', function () {
-<<<<<<< HEAD
-    it('should return a mapping when requested', function () {
-      var r = kuzzle.funnel.controllers.admin.getMapping(requestObject);
-      return should(r).be.rejected();
-=======
     it('should reject with a response object in case of error', function () {
       sandbox.stub(kuzzle.services.list.readEngine, 'getMapping').rejects({});
       return should(kuzzle.funnel.controllers.admin.getMapping(requestObject)).be.rejected();
@@ -121,7 +100,6 @@
         .then(response => {
           should(response).be.instanceof(ResponseObject);
         });
->>>>>>> d0c2dd55
     });
 
     it('should activate a hook on a get mapping call', function (done) {
@@ -158,8 +136,6 @@
       });
 
       kuzzle.funnel.controllers.admin.getStats(requestObject);
-<<<<<<< HEAD
-=======
     });
 
     it('should fulfill with a response object', () => {
@@ -173,7 +149,6 @@
       sandbox.stub(kuzzle.statistics, 'getStats').rejects({});
 
       return should(kuzzle.funnel.controllers.admin.getStats(requestObject)).be.rejected();
->>>>>>> d0c2dd55
     });
   });
 
@@ -193,8 +168,6 @@
       });
 
       kuzzle.funnel.controllers.admin.getLastStats(requestObject);
-<<<<<<< HEAD
-=======
     });
 
     it('should fulfill with a response object', () => {
@@ -208,7 +181,6 @@
       sandbox.stub(kuzzle.statistics, 'getLastStats').rejects({});
 
       return should(kuzzle.funnel.controllers.admin.getLastStats(requestObject)).be.rejected();
->>>>>>> d0c2dd55
     });
   });
 
@@ -228,8 +200,6 @@
       });
 
       kuzzle.funnel.controllers.admin.getAllStats(requestObject);
-<<<<<<< HEAD
-=======
     });
 
     it('should fulfill with a response object', () => {
@@ -243,7 +213,6 @@
       sandbox.stub(kuzzle.statistics, 'getAllStats').rejects({});
 
       return should(kuzzle.funnel.controllers.admin.getAllStats(requestObject)).be.rejected();
->>>>>>> d0c2dd55
     });
   });
 
@@ -329,11 +298,7 @@
       sandbox.spy(kuzzle.indexCache, 'remove');
       sandbox.spy(kuzzle.indexCache, 'reset');
 
-<<<<<<< HEAD
-      kuzzle.funnel.controllers.admin.deleteIndexes(requestObject, context)
-=======
       return kuzzle.funnel.controllers.admin.deleteIndexes(requestObject, context)
->>>>>>> d0c2dd55
         .then(response => {
           mock.verify();
           should(response).be.instanceof(ResponseObject);
@@ -344,24 +309,9 @@
         });
     });
 
-<<<<<<< HEAD
-    it('should reset the index cache', function (done) {
-      this.timeout(50);
-
-      kuzzle.funnel.controllers.admin.deleteIndexes(requestObject, context)
-        .then(response => {
-          should(response).be.instanceof(ResponseObject);
-          should(indexCacheAdd).be.false();
-          should(indexCacheRemove).be.true();
-          should(indexCacheReset).be.false();
-          done();
-        })
-        .catch(err => done(err));
-=======
     it('should reject with a response object in case of error', () => {
       sandbox.stub(kuzzle.services.list.readEngine, 'listIndexes').rejects();
       return should(kuzzle.funnel.controllers.admin.deleteIndexes(requestObject, context)).be.rejected();
->>>>>>> d0c2dd55
     });
   });
 
@@ -403,11 +353,7 @@
       sandbox.spy(kuzzle.indexCache, 'remove');
       sandbox.spy(kuzzle.indexCache, 'reset');
 
-<<<<<<< HEAD
-      kuzzle.funnel.controllers.admin.createIndex(requestObject)
-=======
       return kuzzle.funnel.controllers.admin.createIndex(requestObject)
->>>>>>> d0c2dd55
         .then(response => {
           should(response).be.instanceof(ResponseObject);
           should(kuzzle.indexCache.add.calledOnce).be.true();
@@ -447,10 +393,6 @@
       kuzzle.funnel.controllers.admin.deleteIndex(requestObject);
     });
 
-<<<<<<< HEAD
-    it('should remove the index from the cache', function (done) {
-      kuzzle.funnel.controllers.admin.deleteIndex(requestObject)
-=======
     it('should remove the index from the cache', () => {
       sandbox.stub(kuzzle.workerListener, 'add').resolves({});
       sandbox.spy(kuzzle.indexCache, 'add');
@@ -458,7 +400,6 @@
       sandbox.spy(kuzzle.indexCache, 'reset');
 
       return kuzzle.funnel.controllers.admin.deleteIndex(requestObject)
->>>>>>> d0c2dd55
         .then(response => {
           should(response).be.instanceof(ResponseObject);
           should(kuzzle.indexCache.add.called).be.false();
@@ -486,10 +427,6 @@
       kuzzle.funnel.controllers.admin.removeRooms(requestObject);
     });
 
-<<<<<<< HEAD
-    it('should resolve to a promise', function () {
-      return should(kuzzle.funnel.controllers.admin.removeRooms(requestObject)).be.rejected();
-=======
     it('should fulfill with a response object', () => {
       sandbox.stub(kuzzle.hotelClerk, 'removeRooms').resolves({});
       return kuzzle.funnel.controllers.admin.removeRooms(requestObject)
@@ -511,15 +448,10 @@
           should(response.status).be.eql(206);
           should(response.error).be.instanceOf(PartialError);
         });
->>>>>>> d0c2dd55
     });
   });
 
   describe('#refreshIndex', function () {
-<<<<<<< HEAD
-    it('should trigger a plugin hook', function (done) {
-      kuzzle.once('data:refreshIndex', o => {
-=======
     it('should fulfill with a response object', () => {
       sandbox.stub(kuzzle.workerListener, 'add').resolves({});
 
@@ -535,7 +467,6 @@
 
     it('should trigger a plugin hook', function (done) {
       kuzzle.once('data:beforeRefreshIndex', o => {
->>>>>>> d0c2dd55
         should(o).be.exactly(requestObject);
         done();
       });
