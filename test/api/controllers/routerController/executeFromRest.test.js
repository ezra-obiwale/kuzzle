--- conflicted
+++ resolved
@@ -32,10 +32,7 @@
 
   before(function (done) {
     var
-<<<<<<< HEAD
-=======
       error,
->>>>>>> d0c2dd55
       mockupFunnel = function (requestObject, context, callback) {
         savedRequestObject = requestObject;
         forwardedObject = new ResponseObject(requestObject, {});
@@ -49,12 +46,8 @@
           }
         }
         else {
-<<<<<<< HEAD
-          callback(new Error('rejected'));
-=======
           error = new Error('rejected');
           callback(error, new ResponseObject(requestObject, error));
->>>>>>> d0c2dd55
         }
       },
       mockupRouterListener = {
