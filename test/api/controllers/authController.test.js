var
  should = require('should'),
  jwt = require('jsonwebtoken'),
  q = require('q'),
  params = require('rc')('kuzzle'),
  passport = require('passport'),
  util = require('util'),
  Kuzzle = require.main.require('lib/api/Kuzzle'),
  RequestObject = require.main.require('lib/api/core/models/requestObject'),
  ResponseObject = require.main.require('lib/api/core/models/responseObject'),
  InternalError = require.main.require('lib/api/core/errors/internalError'),
  Token = require.main.require('lib/api/core/models/security/token'),
  Profile = require.main.require('lib/api/core/models/security/profile'),
  User = require.main.require('lib/api/core/models/security/user'),
  context = {},
  requestObject,
  MockupWrapper,
  MockupStrategy;

MockupStrategy = function(name, verify) {
  var options = {};

  passport.Strategy.call(this);
  this.name = name;
  this._verify = verify;

};
util.inherits(MockupStrategy, passport.Strategy);

MockupStrategy.prototype.authenticate = function(req, options) {
  var
    self = this,
    username;

  if (req.body && req.body.username) {
    username = req.body.username;
  }
  function verified(err, user, info) {
    if (err) { return self.error(err); }
    if (!user) { return self.fail(info); }
    self.success(user, info);
  }

  try {
    this._verify(username, verified);
  } catch (ex) {
    return self.error(ex);
  }
};

MockupWrapper = function(MockupReturn) {
  this.authenticate = function(request, strategy) {
    var deferred = q.defer();
    if (MockupReturn === 'resolve') {
      deferred.resolve({_id: request.body.username});
    }
    else {
      deferred.reject(new Error('Mockup Wrapper Error'));
    }
    return deferred.promise;
  };
};

describe('Test the auth controller', function () {
  var kuzzle;

  describe('#login', function () {
    beforeEach(function (done) {
      requestObject = new RequestObject({ controller: 'auth', action: 'login', body: {strategy: 'mockup', username: 'jdoe'} }, {}, 'unit-test');
      kuzzle = new Kuzzle();
      kuzzle.start(params, {dummy: true})
        .then(function () {

          kuzzle.repositories.user.load = function(t) {
            var deferred = q.defer();

            deferred.resolve({
              _id: t,
              profile: 'anonymous'
            });

            return deferred;
          };

          passport.use(new MockupStrategy('mockup', function(username, callback) {
            var
              deferred = q.defer(),
              user = {
                _id: username
              };
            deferred.resolve(user);
            deferred.promise.nodeify(callback);
            return deferred.promise;
          }));

          done();
        });
    });

    it('should resolve to a valid jwt token if authentication succeed', function (done) {
      this.timeout(50);

      kuzzle.funnel.auth.passport = new MockupWrapper('resolve');
      kuzzle.funnel.auth.login(requestObject, {})
        .then(function(response) {
          var decodedToken = jwt.verify(response.data.body.jwt, params.jsonWebToken.secret);
          should(decodedToken._id).be.equal('jdoe');
          done();
        })
        .catch(function (error) {
          done(error);
        });
    });

    it('should use local strategy if no one is set', function (done) {
      this.timeout(50);

      kuzzle.funnel.auth.passport = {
        authenticate: function(data, strategy) {
          should(strategy).be.exactly('local');
          done();
          return q.reject();
        }
      };

      delete requestObject.data.body.strategy;

      kuzzle.funnel.auth.login(requestObject, {});
    });

    it('should be able to set authentication expiration', function (done) {
      this.timeout(1100);

      requestObject.data.body.expiresIn = '1s';

      kuzzle.funnel.auth.passport = new MockupWrapper('resolve');
      kuzzle.funnel.auth.login(requestObject, {connection: {id: 'banana'}})
        .then(function(response) {
          var decodedToken = jwt.verify(response.data.body.jwt, params.jsonWebToken.secret);
          should(decodedToken._id).be.equal('jdoe');

          setTimeout(() => {
            try {
              jwt.verify(response.data.body.jwt, params.jsonWebToken.secret);
            }
            catch (err) {
              should(err).be.an.instanceOf(jwt.TokenExpiredError);
              done();
            }
          }, 1000);
        })
        .catch(function (error) {
          done(error);
        });
    });

    it('should register token in tokenizedConnectionsController when a connexion id is set', function (done) {
      context = {
        connection: {
          id: 'banana'
        }
      };

      requestObject.data.body.expiresIn = '1m';

      kuzzle.hotelClerk.tokenizedConnectionsController.add = function(token, context) {
        should(token).be.an.instanceOf(Token);
        should(token.ttl).be.exactly(60000);
        should(token.expiresAt).be.approximately(Date.now() + token.ttl, 30);
        done();
      };

      kuzzle.funnel.auth.passport = new MockupWrapper('resolve');
      kuzzle.funnel.auth.login(requestObject, context)
        .catch(function (error) {
          done(error);
        });
    });

    it('should reject if authentication failure', function (done) {
      this.timeout(50);
      kuzzle.funnel.auth.passport = new MockupWrapper('reject');
      kuzzle.funnel.auth.login(requestObject)
        .catch((error) => {
          should(error).be.an.instanceOf(ResponseObject);
          should(error.error.message).be.exactly('Mockup Wrapper Error');
          done();
        });
    });
  });
  describe('#logout', function () {

    beforeEach(function (done) {
      var signedToken = jwt.sign({_id: 'admin'}, params.jsonWebToken.secret, {algorithm: params.jsonWebToken.algorithm});

      requestObject = new RequestObject({
        controller: 'auth',
        action: 'logout',
        header: {
          authorization: 'Bearer ' + signedToken
        }
      }, {}, 'unit-test');
      kuzzle = new Kuzzle();
      kuzzle.start(params, {dummy: true})
        .then(kuzzle.repositories.user.admin())
        .then(function (user) {
          var t = new Token();
          t._id = signedToken;
          t.user = user;

          context = {
            connection: {
              id: 'papagaya'
            },
            token: t
          };

          done();
        });
    });

    it('should emit a auth:logout event', function (done) {
      this.timeout(50);

      kuzzle.pluginsManager.trigger = function (event) {
        if (event === 'auth:logout') {
          return q();
        }
      };

      kuzzle.funnel.auth.logout(requestObject, context)
        .then(response => {
          should(response).be.instanceof(ResponseObject);
          done();
        })
        .catch(err => done(err));
    });

    it('should emit an error if event emit raise an error', function () {
      this.timeout(50);

      kuzzle.pluginsManager.trigger = function (event) {
        if (event === 'auth:logout') {
          return q.reject();
        }
      };

      return should(kuzzle.funnel.auth.logout(requestObject, context)).be.rejectedWith(ResponseObject);
    });

    it('should expire token', function (done) {
      this.timeout(50);

      kuzzle.repositories.token.expire = function(token) {
        should(token).be.exactly(context.token);
        return q();
      };

      kuzzle.funnel.auth.logout(requestObject, context)
        .then(response => {
          should(response).be.instanceof(ResponseObject);
          done();
        })
        .catch(err => done(err));
    });

    it('should emit an error if token cannot be expired', function () {
      this.timeout(50);

      kuzzle.repositories.token.expire = function() {
        return q.reject();
      };

      return should(kuzzle.funnel.auth.logout(requestObject, context)).be.rejectedWith(ResponseObject);
    });

    it('should remove all room registration for current connexion', function (done) {
      this.timeout(50);

      kuzzle.hotelClerk.removeCustomerFromAllRooms = function(connection) {
        should(connection).be.exactly(context.connection);
        return q();
      };

      kuzzle.funnel.auth.logout(requestObject, context)
        .then(response => {
          should(response).be.instanceof(ResponseObject);
          done();
        })
        .catch(err => done(err));
    });

    it('should not remove room registration for connexion if there is no id', function (done) {
      var removeCustomerFromAllRooms = false;
      this.timeout(50);

      kuzzle.hotelClerk.removeCustomerFromAllRooms = function() {
        removeCustomerFromAllRooms = true;
        return q.reject();
      };

      delete context.connection.id;

      kuzzle.funnel.auth.logout(requestObject, context)
        .then(() => {
          should(removeCustomerFromAllRooms).be.exactly(false);
          done();
        })
        .catch(err => done(err));
    });
  });

  describe('#getCurrentUser', function () {
    it('should return the user given in the context', done => {
      kuzzle.funnel.auth.getCurrentUser(new RequestObject({
        body: {}
      }), {
        token: { user: { _id: 'admin' } }
      })
        .then(response => {
          should(response.data.body._id).be.exactly('admin');
          should(response.data.body._source).be.an.instanceOf(User);
          should(response.data.body._source.profile).be.an.instanceOf(Profile);
          should(response.data.body._source.profile._id).be.exactly('admin');

          done();
        })
        .catch(error => { done(error); });
    });

    it('should return a falsey response if the current user is unknown', done => {
      kuzzle.funnel.auth.getCurrentUser(new RequestObject({
        body: {}
      }), {
        token: { user: { _id: 'Carmen Sandiego' } }
      })
        .then(response => {
          should(response.data.body._id).be.undefined();
          should(response.data.body.found).be.false();
          done();
        })
        .catch(error => { done(error); });
    });

    it('should return a non-hydrated response if hydrate===false', done => {
      kuzzle.funnel.auth.getCurrentUser(new RequestObject({
<<<<<<< HEAD
        body: { hydrate: false}
=======
        body: {hydrate: false}
>>>>>>> a648d352
      }), {
        token: { user: { _id: 'admin' } }
      })
        .then(response => {
          should(response.data.body._id).be.exactly('admin');
          should(response.data.body._source).not.be.an.instanceOf(User);
          should(response.data.body._source.profile).not.be.an.instanceOf(Profile);
          should(response.data.body._source.name).be.a.String();
          should(response.data.body._source.profile).be.eql('admin');

          done();
        })
        .catch(error => { done(error); });
    });
  });
});<|MERGE_RESOLUTION|>--- conflicted
+++ resolved
@@ -344,11 +344,7 @@
 
     it('should return a non-hydrated response if hydrate===false', done => {
       kuzzle.funnel.auth.getCurrentUser(new RequestObject({
-<<<<<<< HEAD
-        body: { hydrate: false}
-=======
         body: {hydrate: false}
->>>>>>> a648d352
       }), {
         token: { user: { _id: 'admin' } }
       })
