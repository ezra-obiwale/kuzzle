--- conflicted
+++ resolved
@@ -33,12 +33,9 @@
   * [Retrieving the data mapping of a collection](#retrieving-the-data-mapping-of-a-collection)
   * [Performing a bulk import](#performing-a-bulk-import-on-a-data-collection)
   * [Performing a global bulk import](#performing-a-global-bulk-import)
-<<<<<<< HEAD
   * [Getting the last statistics frame](#getting-the-last-statistics-frame)
   * [Getting all stored statistics](#getting-all-stored-statistics)
-=======
   * [Listing all known data collections](#listing-all-known-data-collections)
->>>>>>> 1e4e67fc
 
 ##  How to connect to Kuzzle
 
@@ -1195,7 +1192,6 @@
 
 ---
 
-<<<<<<< HEAD
 ### Getting the last statistics frame
 
 Kuzzle monitors its internal activities and make snapshots of them. This command allows getting the last stored statistics frame.
@@ -1284,13 +1280,6 @@
 
 
 **Topic:** ``admin..getAllStats``
-=======
-### Listing all known data collections
-
-Return the complete list of persisted data collections.
-
-**Topic:** ``read..listCollections``
->>>>>>> 1e4e67fc
 
 **Exchange name:** ``amq.topic``
 
@@ -1319,7 +1308,6 @@
 {
   error: null,                      // Assuming everything went well
   result: {
-<<<<<<< HEAD
     _source: {                      // Your original query
       ...
     },
@@ -1354,7 +1342,46 @@
     /*
     The requestId field you provided.
     */
-=======
+    requestId: '<unique request identifier>'
+  }
+}
+```
+
+---
+
+### Listing all known data collections
+
+Return the complete list of persisted data collections.
+
+**Topic:** ``read..listCollections``
+
+**Exchange name:** ``amq.topic``
+
+**replyTo queue metadata:** Required.
+
+**Query:**
+
+```javascript
+{
+  /*
+  Optional
+  */
+  clientId: <Unique session ID>,
+
+  /*
+  Optional: Kuzzle will forward this field in its response, allowing you
+  to easily identify which query generated the response you got.
+  */
+  requestId: <Unique query ID>
+}
+```
+
+**Response:**
+
+```javascript
+{
+  error: null,                      // Assuming everything went well
+  result: {
     collections: [                  // An array of data collection names
       'collection_1', 
       'collection_2', 
@@ -1363,7 +1390,6 @@
     ],
     action: 'listCollection',
     controller: 'read',
->>>>>>> 1e4e67fc
     requestId: '<unique request identifier>'
   }
 }
