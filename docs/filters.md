# Filtering Syntax

## Overview

For real-time subscription we use a sub language of Elasticsearch DSL, only for [Filters](https://www.elastic.co/guide/en/elasticsearch/reference/current/query-dsl-filters.html). Queries are not implemented and will not be.
For a list of available filters in real-time see [Real-time implemented filters](#real-time-filters)

For no-real-time, like search, get, etc, we directly pass information to Elasticsearch. You can use the whole [Elasticsearch DSL](https://www.elastic.co/guide/en/elasticsearch/reference/current/query-dsl.html)

You can also take a look at the internally used [Elasticsearch API](https://www.elastic.co/guide/en/elasticsearch/client/javascript-api/current/api-reference.html) for Javascript

<a name="real-time-filters" />
## Real-time implemented filters

<<<<<<< HEAD
* and
* bool
* exists
* geoBoundingBox
* geoDistance
* geoDistanceRange
* missing
* not
* or
* range
* term
* terms
* ids
=======
* [and](#and)
* [bool](#bool)
* [exists](#exists)
* [not](#not)
* [or](#or)
* [range](#range)
* [term](#term)
* [terms](#terms)
* [ids](#ids)
* [Geospacial](#geospacial)
  * [Geospacial objects and concepts](#geospacial-objects-and-concepts)
    * [Point](#point)
    * [Bounding Box](#bounding-box)
    * [Polygon](#polygon)
    * [Distance](#distance)
  * [Geospacial filters](#geospacial-filters)
    * [geoBoundingBox](#geoboundingbox)
    * [geoDistance](#geodistance)
    * [geoDistanceRange](#geodistancerange)
    * [geoPolygon](#geopolygon)

## and

The and filter allow to filter documents on two or more terms.

Given the following documents:

```
{
  firstName: 'Grace',
  lastName: 'Hopper',
  city: 'NYC',
  hobby: 'computer'
},
{
  firstName: 'Ada',
  lastName: 'Lovelace',
  city: 'London',
  hobby: 'computer'
}
```
The following filter can be made, and will be validated on the first document: 
```
{
  and: [
    {
      term: {
        city: 'NYC'
      }
    },
    {
      term: {
        hobby: 'computer'
      }
    }
  ]
}
```
With the [JavaScript SDK](http://kuzzleio.github.io/sdk-documentation/#subscribe):
```js
var filter = {
    and: [
      {
        term: {
          city: 'NYC'
        }
      },
      {
        term: {
          hobby: 'computer'
        }
      }
    ]
};

var room =
  kuzzle
    .dataCollectionFactory('collection')
    .subscribe(filter, function (error, result) {
      // called each time a new notification on this filter is received
    };
```

## bool

A filter that matches documents matching boolean combinations of other queries. 

Given the following documents:

```
{
  firstName: 'Grace',
  lastName: 'Hopper',
  age: 85,
  city: 'NYC',
  hobby: 'computer'
},
{
  firstName: 'Ada',
  lastName: 'Lovelace',
  age: 36
  city: 'London',
  hobby: 'computer'
},
{
  firstName: 'Marie',
  lastName: 'Curie',
  age: 55,
  city: 'Paris',
  hobby: 'radium'
}
```
The following filter can be made, and will be validated on the second document: 
```
bool: {
  must : [
    {
      terms : {
        firstName : ['Grace', 'Ada']
      }
    },
    {
      range: {
        age: {
          gte: 36,
          lt: 85
        }
      }
    }
  ],
  'must_not' : [
    {
      term: {
        city: 'NYC'
      }
    }
  ],
  should : [
    {
      term : {
        hobby : 'computer'
      }
    },
    {
      exists : {
        field : 'lastName'
      }
    }
  ]
}
```
With the [JavaScript SDK](http://kuzzleio.github.io/sdk-documentation/#subscribe):
```js
var filter = {
    bool: {
      must : [
        {
          terms : {
            firstName : ['Grace', 'Ada']
          }
        },
        {
          range: {
            age: {
              gte: 36,
              lt: 85
            }
          }
        }
      ],
      'must_not' : [
        {
          term: {
            city: 'NYC'
          }
        }
      ],
      should : [
        {
          term : {
            hobby : 'computer'
          }
        },
        {
          exists : {
            field : 'lastName'
          }
        }
      ]
  }
};

var room =
  kuzzle
    .dataCollectionFactory('collection')
    .subscribe(filter, function (error, result) {
      // called each time a new notification on this filter is received
    };
```
## exists

Returns documents that have at least one non-null value in the original field.

Given the following documents:

```
{
  firstName: 'Grace',
  lastName: 'Hopper',
  city: 'NYC',
  hobby: 'computer',
  alive: false
},
{
  firstName: 'Ada',
  lastName: 'Lovelace',
  city: 'London',
  hobby: 'computer'
}
```
The following filter can be made, and will be validated on the first document: 
```
{
  exists: {
    field: 'alive'
  }
}
```
With the [JavaScript SDK](http://kuzzleio.github.io/sdk-documentation/#subscribe):
```js
var filter = {
  exists: {
    field: 'alive'
  }
};

var room =
  kuzzle
    .dataCollectionFactory('collection')
    .subscribe(filter, function (error, result) {
      // called each time a new notification on this filter is received
    };
```

## not

A filter that filters out matched documents.

Given the following documents:

```
{
  firstName: 'Grace',
  lastName: 'Hopper',
  city: 'NYC',
  hobby: 'computer'
},
{
  firstName: 'Ada',
  lastName: 'Lovelace',
  city: 'London',
  hobby: 'computer'
}
```
The following filter can be made, and will be validated on the first document: 
```
{
  not: {
    term: {
      city: 'London'
    }
  }
}
```
With the [JavaScript SDK](http://kuzzleio.github.io/sdk-documentation/#subscribe):
```js
var filter = {
  not: {
    term: {
      city: 'London'
    }
  }
};

var room =
  kuzzle
    .dataCollectionFactory('collection')
    .subscribe(filter, function (error, result) {
      // called each time a new notification on this filter is received
    };
```

## or

A filter that matches documents using the OR boolean operator on other filters.

Given the following documents:

```
{
  firstName: 'Grace',
  lastName: 'Hopper',
  city: 'NYC',
  hobby: 'computer'
},
{
  firstName: 'Ada',
  lastName: 'Lovelace',
  city: 'London',
  hobby: 'computer'
},
{
  firstName: 'Marie',
  lastName: 'Curie',
  city: 'Paris',
  hobby: 'radium'
}
```
The following filter can be made, and will be validated on the first and second documents: 
```
{
  or: {
    term: {
      city: 'NYC'
    }
  },
  {
    term: {
      city: 'London'
    }
  }
}
```
With the [JavaScript SDK](http://kuzzleio.github.io/sdk-documentation/#subscribe):
```js
var filter = {
  or: {
    term: {
      city: 'NYC'
    }
  },
  {
    term: {
      city: 'London'
    }
  }
};

var room =
  kuzzle
    .dataCollectionFactory('collection')
    .subscribe(filter, function (error, result) {
      // called each time a new notification on this filter is received
    };
```

## term

Filters documents that have fields that contain a term.

Given the following documents:

```
{
  firstName: 'Grace',
  lastName: 'Hopper'
},
{
  firstName: 'Ada',
  lastName: 'Lovelace'
}
```
The following filter can be made, and will be validated on the first document: 
```
term: {
  firstName: 'Grace'
}
```
With the [JavaScript SDK](http://kuzzleio.github.io/sdk-documentation/#subscribe):
```js
var filter = {
  term: {
    firstName: 'Grace'
  }
};

var room =
  kuzzle
    .dataCollectionFactory('collection')
    .subscribe(filter, function (error, result) {
      // called each time a new notification on this filter is received
    };
```

## terms

Filters documents that have fields that match any of the provided terms.

Given the following documents:

```
{
  firstName: 'Grace',
  lastName: 'Hopper'
},
{
  firstName: 'Ada',
  lastName: 'Lovelace'
},
{
  firstName: 'Marie',
  lastName: 'Curie'
}
```
The following filter can be made, and will be validated on the two first documents: 
```
terms: {
  firstName: ['Grace', 'Ada']
}
```
With the [JavaScript SDK](http://kuzzleio.github.io/sdk-documentation/#subscribe):
```js
var filter = {
  term: {
    firstName: ['Grace', 'Ada']
  }
};

var room =
  kuzzle
    .dataCollectionFactory('collection')
    .subscribe(filter, function (error, result) {
      // called each time a new notification on this filter is received
    };
```

## ids

Filters documents that only have the provided ids.

Given the following documents:

```
{
  _id: 'a',
  firstName: 'Grace',
  lastName: 'Hopper'
},
{
  _id: 'b',
  firstName: 'Ada',
  lastName: 'Lovelace'
},
{
  _id: 'c',
  firstName: 'Marie',
  lastName: 'Curie'
}
```
The following filter can be made, and will be validated on the first document: 
```
ids: {
  values: ['a']
}
```
With the [JavaScript SDK](http://kuzzleio.github.io/sdk-documentation/#subscribe):
```js
var filter = {
  term: {
    firstName: ['Grace', 'Ada']
  }
};

var room =
  kuzzle
    .dataCollectionFactory('collection')
    .subscribe(filter, function (error, result) {
      // called each time a new notification on this filter is received
    };
```

## range

Filters documents with fields that have terms within a certain range.

The range filter accepts the following parameters:

```gte``` Greater-than or equal to

```gt``` Greater-than

```lte``` Less-than or equal to

```lt``` Less-than

Given the following documents:

```
{
  firstName: 'Grace',
  lastName: 'Hopper',
  age: 85,
  city: 'NYC',
  hobby: 'computer'
},
{
  firstName: 'Ada',
  lastName: 'Lovelace',
  age: 36
  city: 'London',
  hobby: 'computer'
},
{
  firstName: 'Marie',
  lastName: 'Curie',
  age: 55,
  city: 'Paris',
  hobby: 'radium'
}
```
The following filter can be made, and will be validated on the two last documents, not the first: 
```
range: {
  age: {
    gte: 36,
    lt: 85
  }
}
```
With the [JavaScript SDK](http://kuzzleio.github.io/sdk-documentation/#subscribe):
```js
var filter = {
  range: {
    age: {
      gte: 36,
      lt: 85
    }
  }
};

var room =
  kuzzle
    .dataCollectionFactory('collection')
    .subscribe(filter, function (error, result) {
      // called each time a new notification on this filter is received
    };
```

## Geospacial

The geospacial filters allows you to find or discriminate documents containing a geolocalisation field (ie: a point).

There are some inherent objects and concepts wich are good to understand before to go further. Most of them are following the ElasticSearch DSL format, some has been simplified.

### Geospacial objects and concepts

  * [Point](#point)
  * [Bounding Box](#bounding-box) aka BBox
  * [Polygon](#polygon)
  * [Distance](#distance)

#### Point

A point is... well you know, a point, defined by a longitude and a latitude.
The following notations are valid: 

```
{ lat: -74.1, lon: 40.73 }
```
```
{ latLon: { lat: 40.73, lon: -74.1 } }
```
:warning: When cooddinates are in array format, the format is [lon, lat] to comply with [ElasticSearch DSL definition](https://www.elastic.co/guide/en/elasticsearch/reference/1.4/query-dsl-geo-bounding-box-filter.html#_lat_lon_as_array_3)
```
{ latLon: [ -74.1, 40.73 ] }
```
:warning: As a string, the coordinates format is "lat, lon"
```
{ latLon: "40.73, -74.1" }
```
Here is the [geoHash](https://en.wikipedia.org/wiki/Geohash) representation
```
{ latLon: "dr5r9ydj2" }
```

#### Bounding Box

A bounding box (also known as BBox) is a 2D box that can be defined via:

1. 2 points coordinates tuples, defining the top left and bottom right corners of the box
2. 4 values defining the 4 BBox sides. ```top``` and ```bottom``` are latitudes and ```left``` and ```right``` are longitudes

All of these representations are defining the same BBox: 

```
{
  top: -74.1,
  left: 40.73,
  bottom: -71.12,
  right: 40.01
}
```
```
{
  topLeft: { lat: 40.73, lon: -74.1 },
  bottomRight: { lat: 40.01, lon: -71.12 }
}
```
:warning: When cooddinates are in array format, the format is [lon, lat] to comply with [ElasticSearch DSL definition](https://www.elastic.co/guide/en/elasticsearch/reference/1.4/query-dsl-geo-bounding-box-filter.html#_lat_lon_as_array_3)
```
{
  topLeft: [ -74.1, 40.73 ], 
  bottomRight: [ -71.12, 40.01 ]
}
```
:warning: As a string, the coordinates format is "lat, lon"
```
{
  topLeft: "40.73, -74.1", 
  bottomRight: "40.01, -71.12"
}
```
Here is the [geoHash](https://en.wikipedia.org/wiki/Geohash) representation
```
{
  topLeft: "dr5r9ydj2", 
  bottomRight: "drj7teegp"
}
```

#### Polygon

Unlike the GeoJSON representation, a polygon, here, must contain at least, 3 [points](#point) ; the last point do not have to be the same as the first one, but the points must be in the right order. The polygon is automatically closed.

For each polygon points, all the possible point notations are valid.

Example of a valid polygon representation: 

```
{
  points: [
    [0,0],
    {lon: 1, lat: 2},
    '2,1',
    's037ms06g'
  ]
}
```

#### Distance

By default, when it is not specified, the distance unit is meters.
You can use other units accepted by the excellent [node-units](https://github.com/brettlangdon/node-units) library, so all units and prefix that library can handle are supported, such as the following, using a lower, upper or camelized notation:

Units   | Notations
--------|----------
meters  | meter, m
feet    | feet, ft
inches  | inch, in
yards   | yard, yd
miles   | mile, mi

According to this, all these notations are equivalent: 

```
1000
1000 m
1km
3280.839895013123 ft
3280.839895013123FT
39370.078740157485 inches
39370.078740157485 inch
39370.078740157485 in
1 093,6132983377079 yd
0.6213727366498067 miles
```
### Geospacial filters

#### geoBoundingBox

Filter documents wich have a location field and are located into a [bounding box](#bounding-box).

![Illustration of geoBoundingBox](images/kuzzle_geoBoundingBox.png)

Given the following documents: 
```
{
  firstName: 'Grace',
  lastName: 'Hopper',
  'location.lat': 32.692742,
  'location.lon': -97.114127
},
{
  firstName: 'Ada',
  lastName: 'Lovelace',
  'location.lat': 51.519291,
  'location.lon': -0.149817
}
```
The following filter will match the second document only:
```
geoBoundingBox: {
  location: {
    top: -2.939744,
    left: 52.394484,
    bottom: 1.180129,
    right: 51.143628
  }
}
```
With the [JavaScript SDK](http://kuzzleio.github.io/sdk-documentation/#subscribe):
```
var filter = {
  geoBoundingBox: {
    location: {
      top: -2.939744,
      left: 52.394484,
      bottom: 1.180129,
      right: 51.143628
    }
  }
};

var room =
  kuzzle
    .dataCollectionFactory('collection')
    .subscribe(filter, function (error, result) {
      // called each time a new notification on this filter is received
    };
```

#### geoDistance

Filter documents wich have a location field and are located into a given [distance](#distance) from a given point.

![Illustration of geoDistance](images/kuzzle_geoDistance.png)

Given the following documents: 
```
{
  firstName: 'Grace',
  lastName: 'Hopper',
  'location.lat': 32.692742,
  'location.lon': -97.114127
},
{
  firstName: 'Ada',
  lastName: 'Lovelace',
  'location.lat': 51.519291,
  'location.lon': -0.149817
}
```
The following filter will match the second document only:
```
geoDistance: {
  location: {
    lat: 51.5029017,
    lon: -0.1606903
  },
  distance: '10km'
}
```
With the [JavaScript SDK](http://kuzzleio.github.io/sdk-documentation/#subscribe):
```
var filter = {
  geoDistance: {
    location: { // Buckingham Palace
      lat: 51.5029017,
      lon: -0.1606903
    },
    distance: '10km'
  }
};

var room =
  kuzzle
    .dataCollectionFactory('collection')
    .subscribe(filter, function (error, result) {
      // called each time a new notification on this filter is received
    };
```

#### geoDistanceRange

Filter documents wich have a location field and are located into a given [distances](#distance) range from a given point.

![Illustration of geoDistanceRange](images/kuzzle_geoDistanceRange.png)


Given the following documents: 
```
{
  firstName: 'Grace',
  lastName: 'Hopper',
  'location.lat': 32.692742,
  'location.lon': -97.114127
},
{
  firstName: 'Ada',
  lastName: 'Lovelace',
  'location.lat': 51.519291,
  'location.lon': -0.149817
}
```
The following filter will match the second document only:
```
geoDistanceRange: {
  location: {
    lat: 51.5029017,
    lon: -0.1606903
  },
  from: '1km',
  to: '10km'
}
```
With the [JavaScript SDK](http://kuzzleio.github.io/sdk-documentation/#subscribe):
```
var filter = {
  geoDistanceRange: {
    location: { // Buckingham Palace
      lat: 51.5029017,
      lon: -0.1606903
    },
    from '1km',
    to: '10km'
  }
};

var room =
  kuzzle
    .dataCollectionFactory('collection')
    .subscribe(filter, function (error, result) {
      // called each time a new notification on this filter is received
    };
```

#### geoPolygon

Filter documents wich have a location field and are located into a given [polygon](#polygon).

![Illustration of geoPolygon](images/kuzzle_geoPolygon.png)

Given the following documents: 
```
{
  firstName: 'Grace',
  lastName: 'Hopper',
  'location.lat': 32.692742,
  'location.lon': -97.114127
},
{
  firstName: 'Ada',
  lastName: 'Lovelace',
  'location.lat': 51.519291,
  'location.lon': -0.149817
}
```
The following filter will match the second document only:
```
geoPolygon: {
  location: {
    points: [
      { lat: 51.523029, lon: -0.160793 },
      { lat: 51.522842, lon: -0.145043 },
      { lat: 51.518303, lon: -0.146116 },
      { lat: 51.516487, lon: -0.162295 },
      { lat: 51.520226, lon: -0.158432 }
    ]
  }
}
```
With the [JavaScript SDK](http://kuzzleio.github.io/sdk-documentation/#subscribe):
```
var filter = {
  geoPolygon: {
    location: {
      points: [
        { lat: 51.523029, lon: -0.160793 },
        { lat: 51.522842, lon: -0.145043 },
        { lat: 51.518303, lon: -0.146116 },
        { lat: 51.516487, lon: -0.162295 },
        { lat: 51.520226, lon: -0.158432 }
      ]
    }
  }
};

var room =
  kuzzle
    .dataCollectionFactory('collection')
    .subscribe(filter, function (error, result) {
      // called each time a new notification on this filter is received
    };
```
>>>>>>> 58364da4
<|MERGE_RESOLUTION|>--- conflicted
+++ resolved
@@ -12,24 +12,11 @@
 <a name="real-time-filters" />
 ## Real-time implemented filters
 
-<<<<<<< HEAD
-* and
-* bool
-* exists
-* geoBoundingBox
-* geoDistance
-* geoDistanceRange
-* missing
-* not
-* or
-* range
-* term
-* terms
-* ids
-=======
+
 * [and](#and)
 * [bool](#bool)
 * [exists](#exists)
+* [missing](#missing)
 * [not](#not)
 * [or](#or)
 * [range](#range)
@@ -270,6 +257,50 @@
       // called each time a new notification on this filter is received
     };
 ```
+## missing
+
+Returns documents that have only null values or no value in the original field
+
+Given the following documents:
+
+```
+{
+  firstName: 'Grace',
+  lastName: 'Hopper',
+  city: 'NYC',
+  hobby: 'computer',
+  alive: false
+},
+{
+  firstName: 'Ada',
+  lastName: 'Lovelace',
+  city: 'London',
+  hobby: 'computer',
+}
+```
+The following filter can be made, and will be validated on the second document: 
+```
+{
+  missing: {
+    field: 'alive'
+  }
+}
+```
+With the [JavaScript SDK](http://kuzzleio.github.io/sdk-documentation/#subscribe):
+```js
+var filter = {
+  missing: {
+    field: 'alive'
+  }
+};
+
+var room =
+  kuzzle
+    .dataCollectionFactory('collection')
+    .subscribe(filter, function (error, result) {
+      // called each time a new notification on this filter is received
+    };
+```
 
 ## not
 
@@ -920,5 +951,4 @@
     .subscribe(filter, function (error, result) {
       // called each time a new notification on this filter is received
     };
-```
->>>>>>> 58364da4
+```