--- conflicted
+++ resolved
@@ -26,12 +26,9 @@
   * [Retrieving the data mapping of a collection](#retrieving-the-data-mapping-of-a-collection)
   * [Performing a bulk import](#performing-a-bulk-import-on-a-data-collection)
   * [Performing a global bulk import](#performing-a-global-bulk-import)
-<<<<<<< HEAD
   * [Getting the last statistics frame](#getting-the-last-statistics-frame)
   * [Getting all stored statistics](#getting-all-stored-statistics)
-=======
   * [Listing all known data collections](#listing-all-known-data-collections)
->>>>>>> 1e4e67fc
 
 ## What are ``response`` objects
 
@@ -706,7 +703,6 @@
 
 ---
 
-<<<<<<< HEAD
 ### Getting the last statistics frame
 
 Kuzzle monitors its internal activities and make snapshots of them. This command allows getting the last stored statistics frame.
@@ -776,13 +772,6 @@
 Statistics are returned as a JSON-object with each key being the snapshot's timestamp.
  
 **URL:** ``http://kuzzle:7512/api/_getAllStats``
-=======
-### Listing all known data collections
-
-Return the complete list of persisted data collections.
-
-**URL:** ``http://kuzzle:7512/api/_listCollections``
->>>>>>> 1e4e67fc
 
 **Method:** ``GET``
 
@@ -792,7 +781,6 @@
 {
   error: null,                      // Assuming everything went well
   result: {
-<<<<<<< HEAD
     _source: {                      // Your original query
       ...
     },
@@ -827,7 +815,27 @@
     /*
     The requestId field you provided.
     */
-=======
+    requestId: '<unique request identifier>'
+  }
+}
+```
+
+---
+
+### Listing all known data collections
+
+Return the complete list of persisted data collections.
+
+**URL:** ``http://kuzzle:7512/api/_listCollections``
+
+**Method:** ``GET``
+
+**Response:**
+
+```javascript
+{
+  error: null,                      // Assuming everything went well
+  result: {
     collections: [                  // An array of data collection names
       'collection_1', 
       'collection_2', 
@@ -836,7 +844,6 @@
     ],
     action: 'listCollection',
     controller: 'read',
->>>>>>> 1e4e67fc
     requestId: '<unique request identifier>'
   }
 }
