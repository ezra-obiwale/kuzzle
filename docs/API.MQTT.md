# Kuzzle MQTT API Specifications

## Introduction

Kuzzle fully supports the [MQTT](http://mqtt.org/) protocol, with no loss of functionalities over other means of communications. That means that you can fully and easily use Kuzzle with MQTT.

Kuzzle embeds a MQ Broker service layer, supporting a variety of MQ protocols. This broker is a 2-way mean of communication between your application and Kuzzle, forwarding your queries to Kuzzle, and notifications/responses from Kuzzle back to your application.

The current implementation of our MQ Broker service uses [RabbitMQ](https://www.rabbitmq.com), with the [RabbitMQ MQTT Adapter](https://www.rabbitmq.com/mqtt.html).

**Note:** Have a look at the file [MQ-broker](MQ-broker.md) for a quick explanation of how to activate this protocol in Kuzzle

## Index

* [How to connect to Kuzzle](#how-to-connect-to-kuzzle)
* [Query syntax](#query-syntax)
* [What are response objects](#what-are-response-objects)
* [Sending metadata](#sending-metadata)
* [Performing queries](#performing-queries)
  * [Subscribing to documents](#subscribing-to-documents)
    * [Notifications you can receive](#notifications)
  * [Counting the number of subscriptions on a given room](#counting-the-number-of-subscriptions-on-a-given-room)
  * [Unsubscribing to a room](#unsubscribing-to-a-room)
  * [Sending a non persistent message](#sending-a-non-persistent-message)
  * [Creating a new document](#creating-a-new-document)
  * [Creating or Updating a document](#creating-or-updating-a-document)
  * [Retrieving a document](#retrieving-a-document)
  * [Searching for documents](#searching-for-documents)
  * [Updating a document](#updating-a-document)
  * [Counting documents](#counting-documents)
  * [Deleting a document using a document unique ID](#deleting-a-document-using-a-document-unique-id)
  * [Deleting documents using a query](#deleting-documents-using-a-query)
  * [Deleting an entire data collection](#deleting-an-entire-data-collection)
  * [Setting up a data mapping on a collection](#setting-up-a-data-mapping-in-a-collection)
  * [Retrieving the data mapping of a collection](#retrieving-the-data-mapping-of-a-collection)
  * [Performing a bulk import](#performing-a-bulk-import-on-a-data-collection)
  * [Performing a global bulk import](#performing-a-global-bulk-import)
  * [Getting the last statistics frame](#getting-the-last-statistics-frame)
  * [Getting the statistics from a date](#getting-the-statistics-from-a-date)
  * [Getting all stored statistics](#getting-all-stored-statistics)
  * [Listing all known data collections](#listing-all-known-data-collections)
  * [Getting the current Kuzzle timestamp](#getting-the-current-kuzzle-timestamp)

## How to connect to Kuzzle

To establish communication with Kuzzle using MQTT, simply connect your application to the Kuzzle's MQTT port.
By default, the MQ Broker listens to the port 1883 for MQTT applications.

## Query syntax

The MQ Broker layer listens to a specific topic in order to forward your queries to the right Kuzzle controller.

**Topic name:** ``kuzzle``

**Query body syntax (JSON data):**
```javascript
{
  /*
  Required for queries that need a feedback (see details below):
  */
  clientId: <Unique connection ID>,

  /*
  Optional: Kuzzle will create a unique ID if you don't provide one,
    and forward this field in its response, allowing you
    to easily identify which query generated the response you got.
  */
  requestId: <Unique ID>,

  /*
  Required: Controller and Action to call:
  */
  controller: '<controller>',
  action: '<action>',

  /*
  Collection on which the action is handled (empty for actions that do not manage a unique collection)
  */
  collection: '<data collection>',

  /*
  A set of filters matching documents you want to listen to
  */
  body: {

  }
}
```

What that means is that you ask a Kuzzle ``controller`` to perform an ``action`` on a ``data collection``.

##  What are ``response`` objects

A ``response`` is the result of a query you send to Kuzzle. It may be the results of a search query, an acknowledgement of a created action, and so on.  
When you subscribe to a room, Kuzzle also sends a notification to your application in the form of a ``response`` object.

A ``response`` is a JSON object with the following structure:

```javascript
{
  /*
  Integer containing the status code (HTTP-like: 200 if OK, 4xx or 5xx in case of error)
  */
  status: xxx,

  /*
  Complex object containing error information, if something went wrong (null if OK)
  */
  error: {...},

  /*
  Complex object, depending on your query
  */
  result: {
    requestId: <unique ID>  // Your query unique identifier. See above.
    ...
  }
}
```

_NB: For more details about status code and error object, see [status-codes.md](status-codes.md)_

Because the MQTT specification doesn't include any way of getting back a response (for instance, a reply-to channel name like with other MQ protocols), we had to specify our own way to send responses and notifications to your application.

For this purpose, all queries you send to Kuzzle should include a ``clientId`` value, and this ID should be unique, for instance a [UUID](https://en.wikipedia.org/wiki/Universally_unique_identifier). If you don't indicate one, Kuzzle will have no way of getting back to you.

To get responses from Kuzzle, simply subscribe to the room ``mqtt.<your unique clientId>``.

Once you subscribed to your response topic, you may want to send multiple queries asynchronously to Kuzzle, and to distinguish what response refers to what query.  
To do that, simply add a unique ``requestId`` field to your queries. Kuzzle will send it back in its response!

## Sending metadata

In every request you send to Kuzzle, you can include a ``metadata`` object. This object content will be ignored by Kuzzle, but it will also be forwarded back in ``responses`` and in ``notifications`` (see below).

You can also include metadata information to a subscription request. These metadata information will be forwarded to other subscribers at the moment of the subscription, and when you leave the room. Please note that when leaving the room, the forwarded metadata are those provided in the **subscription** request.

This feature is especially useful to include volatile information about the performed request.

For example, if you update a document:

```javascript
{
  clientId: 'myVeryUniqueClientID',
  action: 'update',
  collection: '<data collection>',
  controller: 'write',
  _id: 'a document ID',
  body: {
    somefield: 'now has a new value'
  },
  metadata: {
    modifiedBy: 'awesome me',
    reason: 'it needed to be modified'
  }
}
```

The following ``update`` notification will be sent to all subscribed users:

```javascript
{
  status: 200,
  error: null,
  result: {
    _id: 'a document ID',
    _source: {
      somefield: 'now has a new value',
      someOtherField: 'was left unchanged'
    },
    action: 'update',
    collection: '<data collection>',
    controller: 'write',
    requestId: '<unique request ID>',
    metadata: {
      modifiedBy: 'awesome me',
      reason: 'it needed to be modified'
    }
  }
}
```

Or if you subscribe:

```javascript
{
  clientId: 'myVeryUniqueClientID',
  controller: 'subscribe',
  collection: '<data collection>',
  action: 'on',
  body: {
    // subscription filters
  },
  metadata: {
    hello: 'my name is Bob'
  }
}
```

And then if you leave this room, other subscribers will receive this notification:

```javascript
{
  status: 200,
  error: null,
  result: {
    roomId: 'uniqueKuzzleRoomID',
    controller: 'subscribe',
    action: 'off',
    count: <the new user count on that room>,
    metadata: {
      hello: 'my name is Bob'
    }
  }
}
```

## Performing queries

This section details every query you can send to Kuzzle, and the ``response`` object Kuzzle will send you back, if any.



---

### Subscribing to documents

Subscription works differently in Kuzzle than with a regular publish/subscribe protocol.  
In Kuzzle, you don't exactly subscribe to a room or to a topic but, instead, you subscribe to documents.

What it means is that, along with your subscription query, you also give to Kuzzle a set of matching criteria.  
Once you have subscribed to a room, if a pub/sub message is published matching your criteria, or if a matching stored document changes (because it is created, updated or deleted), then you'll receive a notification about it.  
Notifications are ``response`` objects.

Of course, you may also subscribe to a ``data collection`` with no other matching criteria, and you'll effectively listen to a 'topic'.

The matching criteria you pass on to Kuzzle are [filters](./filters.md).

How subscription works:  
:arrow_right: You send a subscription query to Kuzzle  
:arrow_left: Kuzzle responds to you with a room unique ID  
:arrow_right: You subscribe to the topic ``mqtt.<room name>``
:arrow_left: When a document matches your room criteria, Kuzzle sends you a ``response``

**Query:**

```javascript
{
  /*
  Required. If your query doesn't include a clientId field, Kuzzle
  will discard your query, because it doesn't have any mean to send you
  the resulting room ID.
  */
  clientId: '<your unique client ID>',

  controller: 'subscribe',
  action: 'on',
  collection: '<data collection>',

  body: {

    // subscription filters
  },
  metadata: {
    // query metadata
  }
}
```

**Note:** If an empty body is provided, the subscription is performed on the whole collection

**Response:**

```javascript
{
  status: 200,                      // Assuming everything went well
  error: null,                      // Assuming everything went well
  result: {
    roomId: 'unique Kuzzle room ID',
    requestId: <Unique ID>,
    controller: 'subscribe',
    action: 'on',
    metadata: {}                   // subscription metadata
  }
}
```

#### Notifications

Once you receive this ``response``, all you have to do is to subscribe to the ``<provided room name>`` topic to receive notifications.

There are 4 types of notifications you can receive:

#### 'A document has been created' notification:

```javascript
{
  status: 200,                        // Assuming everything went well
  error: null,                        // Assuming everything went well
  result: {
    _id: 'unique document ID',
    _source: {                        // The created document

    },
    action: 'create',
    collection: '<data collection>',
    controller: 'write',
    requestId: '<unique request ID>',  // The query updating the document
    metadata: {
      // metadata embedded in the modifying request
    }
    // there is no document source in this notification
  }
}
```

#### 'An updated document entered your listening scope' notification:

```javascript
{
  status: 200,                        // Assuming everything went well
  error: null,                        // Assuming everything went well
  result: {
    _id: 'unique document ID',
    _source: {                        // The updated document

    },
    action: 'update',
    collection: '<data collection>',
    controller: 'write',
    requestId: '<unique request ID>',  // The query updating the document
    metadata: {
      // metadata embedded in the modifying request
    }
  }
}
```

#### 'An updated document left your listening scope' notification:

```javascript
{
  status: 200,                        // Assuming everything went well
  error: null,                        // Assuming everything went well
  result: {
    _id: 'unique document ID',
    action: 'update',
    collection: '<data collection>',
    controller: 'write',
    requestId: '<unique request ID>',  // The query updating the document
    metadata: {
      // metadata embedded in the modifying request
    }
    // there is no document source in this notification
  }
}
```


#### 'A document has been deleted' notification:

```javascript
{
  status: 200,                        // Assuming everything went well
  error: null,                        // Assuming everything went well
  result: {
    _id: 'unique document ID',
    action: 'delete',
    collection: '<data collection>',
    controller: 'write',
    requestId: '<unique request ID>',  // The query deleting the document
    metadata: {
      // metadata embedded in the modifying request
    }
    // there is no document source in this notification
  }
}
```

#### 'A user entered a room' notification:

```javascript
{
  status: 200,                        // Assuming everything went well
  error: null,                        // Assuming everything went well
  result: {
    roomId: 'unique Kuzzle room ID',
    controller: 'subscribe',
    action: 'on',
    count: <the new user count on that room>,
    metadata: {
      // metadata embedded in this user's subscription request
    }
  }
}
```
#### 'A user left a room' notification:

```javascript
{
  status: 200,                        // Assuming everything went well
  error: null,                        // Assuming everything went well
  result: {
    roomId: 'unique Kuzzle room ID',
    controller: 'subscribe',
    action: 'off',
    count: <the new user count on that room>,
    metadata: {
      // metadata embedded in this user's subscription request
    }
  }
}
```

---

### Counting the number of subscriptions on a given room

Return the number of people/applications who have subscribed to the same documents as you.

It works with the room unique ID Kuzzle returns to you when you make a subscription.

**Query:**

```javascript
{
  /*
  Required. If your query doesn't include a clientId field, Kuzzle
  will discard your query, because it doesn't have any mean to send you
  the result.
  */
  clientId: <Unique session ID>,

  controller: 'subscribe',
  action: 'count'
  collection: '<data collection>'
  body: {
    roomId: 'unique room ID'
  }
  metadata: {
    // query metadata
  }
}
```

**Response:**

```javascript
{
  status: 200,                        // Assuming everything went well
  error: null,                        // Assuming everything went well
  result: {
    roomId: 'unique Kuzzle room ID',
    count: <number of subscriptions>,
    requestId: <Unique ID>,
    controller: 'subscribe',
    action: 'count'
  }
}
```

---

###  Unsubscribing to a room

Makes Kuzzle remove you from its subscribers on this room.

**Query:**

```javascript
{
  /*
  Required. Allow Kuzzle to know which client wants to unsubscribe.
  */
  clientId: '<your unique client ID>',
  controller: 'subscribe',
  action: 'off',
  collection: '<data collection>',

  body: {
    roomId: 'unique room ID'
  },
  metadata: {
    // query metadata
  }
}
```

**Response:**

```javascript
{
  status: 200,                        // Assuming everything went well
  error: null,                        // Assuming everything went well
  result: {
    roomId: 'unique Kuzzle room ID',
    requestId: <Unique ID>,
    controller: 'subscribe',
    action: 'off',
    metadata: {}                   // subscription metadata
  }
}
```

---

### Sending a non persistent message

**Query:**

```javascript
{
  controller: 'write',
  action: 'create',
  collection: '<data collection>',

  // Tells Kuzzle to send a non persistent message
  persist: false,

  /*
  The document itself
  */
  body: {
    ...
  }
}
```

**Response:** Kuzzle doesn't send a response when sending a non persistent message.

---

### Creating a new document

Creates a new document in the persistent data storage. Returns an error if the document already exists.

**Query:**

```javascript
{
  controller: 'write',
  action: 'create',
  collection: '<data collection>',

  // Tells Kuzzle to store your document
  persist: true,

  /*
  The document itself
  */
  body: {
    ...
  }
}
```

**Kuzzle response:**

```javascript
{
  status: 200,                      // Assuming everything went well
  error: null,                      // Assuming everything went well
  result: {
    _id: '<Unique document ID>',    // The generated document ID
    _source: {                      // The created document
      ...
    },
    collection: '<data collection>',
    action: 'create',
    controller: 'write',
    requestId: '<unique request identifier>',
    _version: 1                     // The version of the document in the persistent data storage
  }
}
```

---

###  Creating or Updating a document

Creates a new document in the persistent data storage, or update it if it already exists.

**Query:**

```javascript
{
  controller: 'write',
  action: 'createOrUpdate',
  collection: '<data collection>',

  /*
  The document itself
  */
  body: {
    ...
  }
}
```

**Kuzzle response:**

```javascript
{
  status: 200,                      // Assuming everything went well
  error: null,                      // Assuming everything went well
  result: {
    _id: '<Unique document ID>',    // The generated document ID
    _source: {                      // The created document
      ...
    },
    collection: '<data collection>',
    action: 'createOrUpdate',
    controller: 'write',
    requestId: '<unique request identifier>',
    _version: <number>,             // The new version number of this document
    created: <boolean>              // true: a new document has been created, false: the document has been updated
  }
}
```

---

### Retrieving a document

Only documents in the persistent data storage layer can be retrieved.

**Query:**

```javascript
{
  /*
  Required. If your query doesn't include a clientId field, Kuzzle
  will discard your query, because it doesn't have any mean to send you
  the result.
  */
  clientId: <Unique session ID>,

  controller: 'read',
  action: 'get',
  collection: '<data collection>',

  /*
  The document unique identifier. It's the same one that Kuzzle sends you
  in its responses when you create a document, or when you do a search query.
  */
  _id: '<document ID>'
}
```

**Response:**

```javascript
{
  status: 200,                      // Assuming everything went well
  error: null,                      // Assuming everything went well
  result: {
    _id: '<Unique document ID>',    // The generated document ID
    _source: {                      // The requested document
      ...
    },
    collection: '<data collection>',
    action: 'get',
    controller: 'read',
    requestId, '<unique request identifier>'
  }
}
```

---

### Searching for documents

Only documents in the persistent data storage layer can be searched.

Kuzzle uses the [ElasticSearch Query DSL ](https://www.elastic.co/guide/en/elasticsearch/reference/1.3/query-dsl.html) syntax.

**Query:**

```javascript
{
  /*
  Required. If your query doesn't include a clientId field, Kuzzle
  will discard your query, because it doesn't have any mean to send you
  the result.
  */
  clientId: <Unique session ID>,

  controller: 'read',
  action: 'search',
  collection: '<data collection>',

  /*
  A set of filters or queries matching documents you're looking for.
  Use 'query' instead of 'filter' if you want to perform a query instead.
  */
  body: {
    filter: {

    }
  }
}
```

**Response:**

```javascript
{
  status: 200,                      // Assuming everything went well
  error: null,                      // Assuming everything went well
  result: {
    _source: {                      // Your original filter/query
      ...
    },
    hits: {                         // Your search results
      /* An array of objects containing your retrieved documents */
      hits: [
          {
            _id: '<document unique ID>',
            _source: {                // The actual document

            },
          },
          {
            // Another document... and so on
          }
        ],
        total: <number of found documents>
    }
    collection: '<data collection>',
    action: 'search',
    controller: 'read',
    requestId, '<unique request identifier>'
  }
}
```

---

### Updating a document

Only documents in the persistent data storage layer can be updated.

**Query:**

```javascript
{
  controller: 'write',
  action: 'update',
  collection: '<data collection>',

  /*
  The document unique identifier. It's the same one that Kuzzle sends you
  in its responses when you create a document, or when you do a search query.
  */
  _id: '<document ID>'

  /*
  The actual update query
  */
  body: {
    field_to_update1: 'new value',
    field_to_update2: 'new value',
    ...
  }
}
```

**Response:**

```javascript
{
  status: 200,                      // Assuming everything went well
  error: null,                      // Assuming everything went well
  result: {
    _id:
    _source: {                      // Your original update query
      ...
    },
    collection: '<data collection>',
    action: 'update',
    controller: 'write',
    requestId, '<unique request identifier>'
  }
}
```

---

### Counting documents

Only documents in the persistent data storage layer can be counted.

Kuzzle uses the [ElasticSearch Query DSL ](https://www.elastic.co/guide/en/elasticsearch/reference/1.3/query-dsl.html) syntax.


**Query:**

```javascript
{
  controller: 'read',
  action: 'count',
  collection: '<data collection>',

  /*
  A set of filters or queries matching documents you're looking for.
  Use 'query' instead of 'filter' if you want to perform a query instead.
  */
  body: {
    filter: {

    }
  }
}
```

**Response:**

```javascript
{
  status: 200,                      // Assuming everything went well
  error: null,                      // Assuming everything went well
  result: {
    count: <number of found documents>
    _source: {                      // Your original count query
      ...
    },
    collection: '<data collection>',
    action: 'count',
    controller: 'read',
    requestId, '<unique request identifier>'
  }
}
```

---

### Deleting a document using a document unique ID

Only documents in the persistent data storage layer can be deleted.

**Query:**

```javascript
{
  controller: 'write',
  action: 'delete',
  collection: '<data collection>',

  /*
  The document unique identifier. It's the same one that Kuzzle sends you
  in its response when you create a document, or when you do a search query.
  */
  _id: '<document ID>'
}
```

**Response:**

```javascript
{
  status: 200,                      // Assuming everything went well
  error: null,                      // Assuming everything went well
  result: {
    _id: '<document ID>'            // The deleted document identifier
    _source: {                      // Your original delete query
      action: 'delete',
      collection: '<data collection>',
      controller: 'write'
    },
    collection: '<data collection>',
    action: 'delete',
    controller: 'write',
    requestId, '<unique request identifier>'
  }
}
```

---

### Deleting documents using a query

Only documents in the persistent data storage layer can be deleted.

Kuzzle uses the [ElasticSearch Query DSL ](https://www.elastic.co/guide/en/elasticsearch/reference/1.3/query-dsl.html) syntax.


**Query:**

```javascript
{
  controller: 'write',
  action: 'deleteByQuery',
  collection: '<data collection>',

  /*
  A set of filters or queries matching documents you're looking for.
  Use 'query' instead of 'filter' if you want to perform a query instead.
  */
  body: {
    filter: {

    }
  }
}
```

**Response:**

```javascript
{
  status: 200,                      // Assuming everything went well
  error: null,                      // Assuming everything went well
  result: {
    _source: {                      // Your original query
      ...
    },
    collection: '<data collection>',
    action: 'deleteByQuery',
    controller: 'write',
    requestId, '<unique request identifier>',

    /*
    Array of strings listing the IDs of removed documents
    */
    ids: ['id1', 'id2', ..., 'idn']
  }
}
```

---

### Deleting an entire data collection

This removes an entire data collection in the persistent data storage layer.  
This action is handled by the **administration** controller.

**Query:**

```javascript
{
  controller: 'admin',
  action: 'deleteCollection',
  collection: '<data collection>'
}
```

**Response:**

```javascript
{
  status: 200,                      // Assuming everything went well
  error: null,                      // Assuming everything went well
  result: {
    _source: {                      // Your original query
      collection: '<data collection>',
      action: 'deleteCollection',
      controller: 'admin',
    },
    collection: '<data collection>',
    action: 'deleteCollection',
    controller: 'admin',
    requestId, '<unique request identifier>'
  }
}
```

---

### Setting up a data mapping in a collection

When creating a new data collection in the persistent data storage layer, Kuzzle uses a default mapping.  
It means that, by default, you won't be able to exploit the full capabilities of our persistent data storage layer (currently handled by [ElasticSearch](https://www.elastic.co/products/elasticsearch)), and your searches may suffer from below-average performances, depending on the amount of data you stored in a collection and the complexity of your database.

To solve this matter, Kuzzle's API offers a way to create data mapping and to expose the entire [mapping capabilities of ElasticSearch](https://www.elastic.co/guide/en/elasticsearch/reference/1.3/mapping.html).

This action is handled by the **administration** controller.

**Query:**

```javascript
{
  controller: 'admin',
  action: 'putMapping',
  collection: '<data collection>',

  /*
  Data mapping using ElasticSearch mapping syntax
  */
  body: {
    properties: {
      field1: {type: 'field type', ...options... },
      field2: {type: 'field type', ...options... },
      ...
      fieldn: {type: 'field type', ...options... },
    }
  }
}
```

**Response:**

```javascript
{
  status: 200,                      // Assuming everything went well
  error: null,                      // Assuming everything went well
  result: {
    _source: {                      // Your original mapping query
      ...
    },
    collection: '<data collection>',
    action: 'putMapping',
    controller: 'admin',
    requestId, '<unique request identifier>'
  }
}
```

---

### Retrieving the data mapping of a collection

Get data mapping of a collection previously defined

**Query:**

```javascript
{
  /*
  Required. If your query doesn't include a clientId field, Kuzzle
  will discard your query, because it doesn't have any mean to send you
  the result.
  */
  clientId: <Unique session ID>,

  controller: 'admin',
  action: 'getMapping',
  collection: '<data collection>'
}
```

**Response:**

```javascript
{
  status: 200,                      // Assuming everything went well
  error: null,                      // Assuming everything went well
  result: {
    _source: {},
    action: 'getMapping',
    collection: '<data collection>',
    controller: 'admin',
    requestId: '<unique request identifier>',

    mainindex: {
      mappings: {
        <data collection>: {

          /*
          Data mapping using ElasticSearch mapping syntax
          */
          properties: {
            field1: {type: 'field type', ...options... },
            field2: {type: 'field type', ...options... },
            ...
            fieldn: {type: 'field type', ...options... },
          }
        }
      }
    }
  }
}
```

---

### Performing a bulk import on a data collection

A bulk import allows your application to perform multiple writing operations thanks to a single query. This is especially useful if you want to create a large number of documents. A bulk import will be a lot faster compared to creating them individually using ``create`` queries.  
For other queries, the syntax for bulk imports closely resembles the [ElasticSearch Bulk API](https://www.elastic.co/guide/en/elasticsearch/reference/1.3/docs-bulk.html?q=bulk).

Bulk import only works on documents in our persistent data storage layer.

**Query:**

```javascript
{
  controller: 'bulk',
  action: 'import',
  collection: '<data collection>',

  /*
  Data mapping using ElasticSearch bulk syntax.
  */
  body: [
    {create: {}},
    { a: 'document', with: 'any', number: 'of fields' },
    { another: 'document' },
    { and: { another: 'one'} },
    ...
  ]
}
```

**Response:**

```javascript
{
  status: 200,                      // Assuming everything went well
  error: null,                      // Assuming everything went well
  result: {
    _source: {                      // Your original bulk import query
      ...
    },
    collection: '<data collection>',
    action: 'import',
    controller: 'bulk',
    requestId, '<unique request identifier>',

    /*
    The list of executed queries, with their status
    */
    items: [
      { create: {
          _id: '<document ID>',
          status: <HTTP status code>
        }
      },
      { create: {
          _id: '<document ID>',
          status: <HTTP status code>
        }
      },
      { create: {
          _id: '<document ID>',
          status: <HTTP status code>
        }
      }
    ]
  }
}
```

---

### Performing a global bulk import

The previous section covers how to perform a bulk import on a specific data collection, but you may want to execute one on a whole database, modifying multiple data collections at once.

To do that, refer to the [ElasticSearch Bulk API](https://www.elastic.co/guide/en/elasticsearch/reference/1.3/docs-bulk.html?q=bulk), using the ``_type`` argument to specify the data collection you want to modify.

Bulk import only works on documents in our persistent data storage layer.

**Query:**

```javascript
{
  controller: 'bulk',
  action: 'import',

  /*
  Data mapping using ElasticSearch bulk syntax.
  */
  body: [
    {create: {"_type": "<data collection>"}},
    { a: 'document', with: 'any', number: 'of fields' },
    { another: 'document' },
    { and: { another: 'one'} },
    ...
  ]
}
```

**Response:**

```javascript
{
  status: 200,                      // Assuming everything went well
  error: null,                      // Assuming everything went well
  result: {
    _source: {                      // Your original bulk import query
      ...
    },
    action: 'import',
    controller: 'bulk',

    /*
    The list of executed queries, with their status
    */
    items: [
      { create: {
          _id: '<document ID>',
          status: <HTTP status code>
        }
      },
      { create: {
          _id: '<document ID>',
          status: <HTTP status code>
        }
      },
      { create: {
          _id: '<document ID>',
          status: <HTTP status code>
        }
      }
    ],

    /*
    The requestId field you provided.
    */
    requestId: '<unique request identifier>'
  }
}
```

---

### Getting the last statistics frame

Kuzzle monitors its internal activities and make snapshots of them. This command allows getting the last stored statistics frame.

These statistics include:

* the number of connected users for protocols allowing this notion (websocket, udp, ...)
* the number of ongoing requests
* the number of completed requests since the last frame
* the number of failed requests since the last frame

<<<<<<< HEAD
**Topic:** ``admin.getLastStat``

=======
>>>>>>> 96c7a3f6
**Query:**

```javascript
{
  /*
  Required. If your query doesn't include a clientId field, Kuzzle
  will discard your query, because it doesn't have any mean to send you
  the result.
  */
  clientId: <Unique session ID>,

  controller: 'admin',
  action: 'getStats'
}
```

**Response:**

```javascript
{
  status: 200,                      // Assuming everything went well
  error: null,                      // Assuming everything went well
  result: {
    _source: {                      // Your original query
      ...
    },
    action: 'getLastStat',
    controller: 'admin',
    statistics: {
      "YYYY-MM-DDTHH:mm:ss.mmmZ": {
        completedRequests: {
          websocket: 148,
          rest: 24,
          mq: 78
        },
        failedRequests: {
          websocket: 3
        },
        ongoingRequests: {
          mq: 8,
          rest: 2
        }
        connections: {
          websocket: 13
        }
      }
    },
    /*
    The requestId field you provided.
    */
    requestId: '<unique request identifier>'
  }
}
```

---

### Getting the statistics from a date

Kuzzle monitors its internal activities and make snapshots of them. This command allows getting the last stored statistics frame from a date.

These statistics include:

* the number of connected users for protocols allowing this notion (websocket, udp, ...)
* the number of ongoing requests
* the number of completed requests since the last frame
* the number of failed requests since the last frame

**Topic:** ``admin.getStats``

**Query:**

```javascript
{
  /*
  Required. If your query doesn't include a clientId field, Kuzzle
  will discard your query, because it doesn't have any mean to send you
  the result.
  */
  clientId: <Unique session ID>,

  /*
  Optionnal: Kuzzle will forward this field in its response, allowing you
  to easily identify what query generated the response you got.
  */
  requestId: <Unique query ID>

  body: {
    timestamp: 424242424242
  }
}
```

**Response:**

```javascript
{
  status: 200,                      // Assuming everything went well
  error: null,                      // Assuming everything went well
  result: {
    _source: {                      // Your original query
      timestamp: { 424242424242 }
    },
    action: 'getStats',
    controller: 'admin',
    statistics: {
      "YYYY-MM-DDTHH:mm:ss.mmmZ": {
        completedRequests: {
          websocket: 148,
          rest: 24,
          mq: 78
        },
        failedRequests: {
          websocket: 3
        },
        ongoingRequests: {
          mq: 8,
          rest: 2
        }
        connections: {
          websocket: 13
        }
      }
    },
    /*
    The requestId field you provided.
    */
    requestId: '<unique request identifier>'
  }
}
```

---

### Getting all stored statistics

Kuzzle monitors its internal activities and make snapshots regularly. This command allows getting all the stored statistics.    
By default, snapshots are made every 10s, and these snapshots are stored for 1hr.

These statistics include:

* the number of connected users for protocols allowing this notion (websocket, udp, ...)
* the number of ongoing requests
* the number of completed requests since the last frame
* the number of failed requests since the last frame

Statistics are returned as a JSON-object with each key being the snapshot's timestamp.

**Query:**

```javascript
{
  /*
  Required. If your query doesn't include a clientId field, Kuzzle
  will discard your query, because it doesn't have any mean to send you
  the result.
  */
  clientId: <Unique session ID>,

  controller: 'admin',
  action: 'getAllStats'
}
```

**Response:**

```javascript
{
  status: 200,                      // Assuming everything went well
  error: null,                      // Assuming everything went well
  result: {
    _source: {                      // Your original query
      ...
    },
    action: 'getAllStats',
    controller: 'admin',
    statistics: {
      "YYYY-MM-DDTHH:mm:ss.mmmZ": {
        completedRequests: {
          websocket: 148,
          rest: 24,
          mq: 78
        },
        failedRequests: {
          websocket: 3
        },
        ongoingRequests: {
          mq: 8,
          rest: 2
        }
        connections: {
          websocket: 13
        }
      },
      "YYYY-MM-DDTHH:mm:ss.mmmZ": {
        completedRequests: { ... },
        failedRequests: { ... },
        ongoingRequests: { ... }
        connections: { ... }
      },
      ...
    },
    /*
    The requestId field you provided.
    */
    requestId: '<unique request identifier>'
  }
}
```

---

### Listing all known data collections

Return the complete list of persisted data collections.

**Query:**

```javascript
{
  /*
  Required. If your query doesn't include a clientId field, Kuzzle
  will discard your query, because it doesn't have any mean to send you
  the result.
  */
  clientId: <Unique session ID>,

  controller: 'read',
  action: 'listCollections'
}
```

**Response:**

```javascript
{
  status: 200,                      // Assuming everything went well
  error: null,                      // Assuming everything went well
  result: {
    collections: [                  // An array of data collection names
      'collection_1',
      'collection_2',
      'collection_...',
      'collection_n'
    ],
    action: 'listCollection',
    controller: 'read',
    requestId: '<unique request identifier>'
  }
}
```

---

### Getting the current Kuzzle timestamp

Return the the current Kuzzle UTC timestamp as Epoch time (number of milliseconds elapsed since 1 January 1970 00:00:00)

**Query:**

```javascript
{
  /*
  Required. If your query doesn't include a clientId field, Kuzzle
  will discard your query, because it doesn't have any mean to send you
  the result.
  */
  clientId: <Unique session ID>,

  controller: 'read',
  action: 'now'
}
```

**Response:**

```javascript
{
  status: 200,                      // Assuming everything went well
  error: null,                      // Assuming everything went well
  result: {
    now: 1447151167622,             // Epoch time
    action: 'now',
    controller: 'read',
    requestId: '<unique request identifier>'
  }
}
```<|MERGE_RESOLUTION|>--- conflicted
+++ resolved
@@ -1225,11 +1225,8 @@
 * the number of completed requests since the last frame
 * the number of failed requests since the last frame
 
-<<<<<<< HEAD
 **Topic:** ``admin.getLastStat``
 
-=======
->>>>>>> 96c7a3f6
 **Query:**
 
 ```javascript
@@ -1242,7 +1239,7 @@
   clientId: <Unique session ID>,
 
   controller: 'admin',
-  action: 'getStats'
+  action: 'getLastStat'
 }
 ```
 
