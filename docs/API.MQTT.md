--- conflicted
+++ resolved
@@ -37,7 +37,7 @@
 To establish communication with Kuzzle using MQTT, simply connect your application to the Kuzzle's MQTT port.
 By default, the MQ Broker listens to the port 1883 for MQTT applications.
 
-##<a name="what-are-response-objects"></a> What are ``response`` objects
+## <a name="what-are-response-objects"></a> What are ``response`` objects
 
 A ``response`` is the result of a query you send to Kuzzle. It may be the results of a search query, an acknowledgement of a created action, and so on.  
 And when you subscribe to a room, Kuzzle also sends notifications to your application in the form of a ``response`` object.
@@ -241,7 +241,7 @@
   error: null,                        // Assuming everything went well
   result: {
     roomId: 'unique Kuzzle room ID',
-    roomName: 'the exiting user room ID', 
+    roomName: 'the exiting user room ID',
     controller: 'subscribe',
     action: 'off',
     count: <the new user count on that room>,
@@ -893,10 +893,7 @@
     action: 'getMapping',
     collection: '<data collection>',
     controller: 'admin',
-<<<<<<< HEAD
     requestId: '<unique request identifier>',
-=======
->>>>>>> c63a3dff
 
     mainindex: {
       mappings: {
