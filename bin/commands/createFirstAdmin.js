/* eslint-disable no-console */

var
  readlineSync = require('readline-sync'),
  clc = require('cli-color'),
  error = clc.red,
  question = clc.whiteBright,
  notice = clc.cyanBright,
  ok = clc.green.bold,
  request = require('request-promise'),
  rc = require('rc'),
  params = rc('kuzzle'),
  name,
  password,
  resetRoles = false,
  step = 0,
  // steps definitions
  steps = [
    {
      // get username
      prompt: '\n[❓] Which username for the first admin ?\nTip: avoid to name it admin, or root...\n: ',
      check: (userEntry) => {
        var
          _name = userEntry.trim(),
          badNames = ['admin','root'];

        if (badNames.indexOf(_name) === -1) {
          if (_name.length < 4) {
            console.log(ok('[✖] Username should have at least 4 chars'));
            return false;
          }
          
          name = _name;

          console.log(ok('[✔] Given username: ' + name));
          if (_name !== userEntry) {
            console.log(notice('[ℹ] The username has been trimmed.'));
          }
          return true;
        }
        console.log(error('[✖] It is a bad idea to name an admin "' + _name + '"...'));

        if (readlineSync.keyInYNStrict(question('[❓] Are you sure you want to name it "' + _name + '" ?'))) {
          name = _name;
          return true;
        }

        return false;
      }
    },
    {
      // get password
      password: true,
      prompt: '\n[❓] Enter a password for this account ?\nTips: mix lowercase and uppcase letters, digits and special chars. Avoid using spaces or tabs.\n: ',
      check: (userEntry) => {
        var _password = userEntry, userEntryBis;
        if (userEntry.replace('/ /g', '') !== _password || _password.trim() !== userEntry || userEntry.length < 8) {
          console.log(error('[✖] It looks like your password could be too weak or too difficult to use or type...'));
          if (userEntry.length > 0) {
            if (!readlineSync.keyInYNStrict(question('[❓] Are you sure you want to use this password anyway ?'))) {
              return false;
            }
          } else {
            console.log(error('[✖] Password cannot be empty'));
            return false;
          }
        }
        userEntryBis = readlineSync.question(question('\n[❓] Please, confirm the password\n: '), {hideEchoBack: true});
        if (userEntryBis === userEntry) {
          password = userEntryBis;
          console.log(ok('[✔] Given password set'));
          return true;
        }

        console.log(error('[✖] The passwords you typed does not match...'));
        return false;
      }
    },
    {
      // reset rights ?
      yesNo: true,
      prompt: '\n[❓] Do you want to reset roles ?',
      check: (userEntry) => {
        resetRoles = userEntry;
        return true;
      }
    }
  ];

var resetRole = (roleId) => {
  return request({
    method: 'PUT',
    uri: 'http://localhost:7511/api/1.0/roles/' + roleId,
    body: params.userRoles[roleId],
    json: true
  });
};

<<<<<<< HEAD
var resetProfile = (profileId, roleId) => {
  var
    data = {
      _id: profileId,
      roles: [ roleId ]
    };
=======
var resetProfile = (profileId, role) => {
  var data = {
      _id: profileId,
      roles: [ role ]
  };
>>>>>>> c19d67d5

  return request({
    method: 'PUT',
    uri: 'http://localhost:7511/api/1.0/profiles/' + profileId,
    body: data,
    json: true
  });  
};

var createAdminUser = () => {
  var data = {
    _id: name,
    password: password,
    profile: 'admin'
  };

  return request({
    method: 'POST',
    uri: 'http://localhost:7511/api/1.0/users/_create',
    body: data,
    json: true
  });
};

var nextStep = (message) => {
  var userEntry, 
    options = {};
  
  if (message) {
    console.log(message);
  }

  if (step < steps.length) {
    if (steps[step].password) {
      options.hideEchoBack = true;
    }
    if (steps[step].yesNo) {
      userEntry = readlineSync.keyInYNStrict(question(steps[step].prompt));
    } else {
      userEntry = readlineSync.question(question(steps[step].prompt), options);
    }
    if (steps[step].check(userEntry)) {
      step++;
      nextStep();
    } else {
      nextStep(notice('███ Please retry...'));
    }
<<<<<<< HEAD
  }
  else if (resetRoles) {
    createAdminUser()
      .then(() =>{
        console.log(ok('[✔] "' + name + '" user created with admin rights'));
        return resetProfile('default', 'default');
      })
      .then(() => {
        console.log(ok('[✔] "default" profile reset'));
        return resetProfile('admin', 'admin');
      })
      .then(() => {
        console.log(ok('[✔] "admin" profile reset'));
        return resetProfile('anonymous', 'anonymous');
      })
      .then(() => {
        console.log(ok('[✔] "anonymous" profile reset'));
        return resetRole('default');
      })
      .then(() => {
        console.log(ok('[✔] "default" role reset'));
        return resetRole('admin');
      })
      .then(() => {
        console.log(ok('[✔] "admin" role reset'));
        return resetRole('anonymous');
      })
      .then(() => {
        console.log(ok('[✔] "anonymous" role reset'));
        console.log('\n');
        console.log(ok('[✔] Everything is finished'));
      })
      .catch((err) => {
        console.log(error('[✖] Something whent terribly wrong:'));
        switch (err.statusCode) {
          case 409:
            console.log(error('>>> This account already exists!'));
            break;
          case 401:
            console.log(error('>>> You are not allowed to perform this operation.') + '\n>>>This probably means that there is already an admin, so this utility is not allowed to create a new one.');
            break;
          default:
            console.log(err);
        }
      });
  }
  else {
    createAdminUser()
      .then(() =>{
        console.log(ok('[✔] "' + name + '" user created with admin rights'));
        console.log(notice('[ℹ] The roles and profiles have not been reseted.'));
      })
      .catch((err) => {
        console.log(error('[✖] Something whent terribly wrong:'));
        switch (err.statusCode) {
          case 409:
            console.log(error('>>> This account already exists!'));
            break;
          case 401:
            console.log(error('>>> You are not allowed to perform this operation.') + '\n>>>This probably means that there is already an admin, so this utility is not allowed to create a new one.');
            break;
          default:
            console.log(err);
        }
      });
=======
  } else {
    if (resetRoles) {
      createAdminUser()
        .then((res) =>{
          console.log(ok('[✔] "' + name + '" user created with admin rights'));
          return resetProfile('default', {_id: 'default'});
        })
        .then((res) => {
          console.log(ok('[✔] "default" profile reset'));
          return resetProfile('admin', {_id: 'admin', allowInternalIndex: true});
        })
        .then((res) => {
          console.log(ok('[✔] "admin" profile reset'));
          return resetProfile('anonymous', {_id: 'anonymous'});
        })
        .then((res) => {
          console.log(ok('[✔] "anonymous" profile reset'));
          return resetRole('default');
        })
        .then((res) => {
          console.log(ok('[✔] "default" role reset'));
          return resetRole('admin');
        })
        .then((res) => {
          console.log(ok('[✔] "admin" role reset'));
          return resetRole('anonymous');
        })
        .then((res) => {
          console.log(ok('[✔] "anonymous" role reset'));
          console.log('\n');
          console.log(ok('[✔] Everything is finished'));
        })
        .catch((err) => {
          console.log(error('[✖] Something whent terribly wrong:'));
          switch(err.statusCode) {
            case 409:
              console.log(error('>>> This account already exists!'));
              break;
            case 401:
              console.log(error('>>> You are not allowed to perform this operation.') + '\n>>>This probably means that there is already an admin, so this utility is not allowed to create a new one.');
              break;
            default:
              console.log(err);
          }
        });
    } else {
      createAdminUser()
        .then((res) =>{
          console.log(ok('[✔] "' + name + '" user created with admin rights'));
          console.log(notice('[ℹ] The roles and profiles have not been reseted.'));
        })
        .catch((err) => {
          console.log(error('[✖] Something whent terribly wrong:'));
          switch(err.statusCode) {
            case 409:
              console.log(error('>>> This account already exists!'));
              break;
            case 401:
              console.log(error('>>> You are not allowed to perform this operation.') + '\n>>>This probably means that there is already an admin, so this utility is not allowed to create a new one.');
              break;
            default:
              console.log(err);
          }
        });
    }
>>>>>>> c19d67d5
  }
};

var checkIfFistAdminNeeded = () => {
  // try to access to the admin profile
  return request({
    method: 'POST',
    uri: 'http://localhost:7511/api/1.0/users/_search',
    body: {},
    json: true
  });
};

process.stdin.setEncoding('utf8');

module.exports = {
  check: checkIfFistAdminNeeded,
  action: () => {

    checkIfFistAdminNeeded()
      .then(() =>{
        // we can access to the admin role, so no admin account have been created yet
        console.log(ok('███ Kuzzle first admin creation'));
        nextStep();
      })
      .catch(() => {
        console.log(ok('[✔] The first admin has already been created'));
      });
  }
};<|MERGE_RESOLUTION|>--- conflicted
+++ resolved
@@ -38,6 +38,7 @@
           }
           return true;
         }
+
         console.log(error('[✖] It is a bad idea to name an admin "' + _name + '"...'));
 
         if (readlineSync.keyInYNStrict(question('[❓] Are you sure you want to name it "' + _name + '" ?'))) {
@@ -96,20 +97,12 @@
   });
 };
 
-<<<<<<< HEAD
-var resetProfile = (profileId, roleId) => {
+var resetProfile = (profileId, role) => {
   var
     data = {
       _id: profileId,
-      roles: [ roleId ]
+      roles: [ role ]
     };
-=======
-var resetProfile = (profileId, role) => {
-  var data = {
-      _id: profileId,
-      roles: [ role ]
-  };
->>>>>>> c19d67d5
 
   return request({
     method: 'PUT',
@@ -157,21 +150,20 @@
     } else {
       nextStep(notice('███ Please retry...'));
     }
-<<<<<<< HEAD
   }
   else if (resetRoles) {
     createAdminUser()
       .then(() =>{
         console.log(ok('[✔] "' + name + '" user created with admin rights'));
-        return resetProfile('default', 'default');
+        return resetProfile('default', {_id: 'default'});
       })
       .then(() => {
         console.log(ok('[✔] "default" profile reset'));
-        return resetProfile('admin', 'admin');
+        return resetProfile('admin', {_id: 'admin', allowInternalIndex: true});
       })
       .then(() => {
         console.log(ok('[✔] "admin" profile reset'));
-        return resetProfile('anonymous', 'anonymous');
+        return resetProfile('anonymous', {_id: 'anonymous'});
       })
       .then(() => {
         console.log(ok('[✔] "anonymous" profile reset'));
@@ -208,7 +200,7 @@
     createAdminUser()
       .then(() =>{
         console.log(ok('[✔] "' + name + '" user created with admin rights'));
-        console.log(notice('[ℹ] The roles and profiles have not been reseted.'));
+        console.log(notice('[ℹ] The roles and profiles have not been reset.'));
       })
       .catch((err) => {
         console.log(error('[✖] Something whent terribly wrong:'));
@@ -217,79 +209,12 @@
             console.log(error('>>> This account already exists!'));
             break;
           case 401:
-            console.log(error('>>> You are not allowed to perform this operation.') + '\n>>>This probably means that there is already an admin, so this utility is not allowed to create a new one.');
+            console.log(error('>>> You are not allowed to perform this operation.') + '\n>>>This probably means that there is already an admin configured');
             break;
           default:
             console.log(err);
         }
       });
-=======
-  } else {
-    if (resetRoles) {
-      createAdminUser()
-        .then((res) =>{
-          console.log(ok('[✔] "' + name + '" user created with admin rights'));
-          return resetProfile('default', {_id: 'default'});
-        })
-        .then((res) => {
-          console.log(ok('[✔] "default" profile reset'));
-          return resetProfile('admin', {_id: 'admin', allowInternalIndex: true});
-        })
-        .then((res) => {
-          console.log(ok('[✔] "admin" profile reset'));
-          return resetProfile('anonymous', {_id: 'anonymous'});
-        })
-        .then((res) => {
-          console.log(ok('[✔] "anonymous" profile reset'));
-          return resetRole('default');
-        })
-        .then((res) => {
-          console.log(ok('[✔] "default" role reset'));
-          return resetRole('admin');
-        })
-        .then((res) => {
-          console.log(ok('[✔] "admin" role reset'));
-          return resetRole('anonymous');
-        })
-        .then((res) => {
-          console.log(ok('[✔] "anonymous" role reset'));
-          console.log('\n');
-          console.log(ok('[✔] Everything is finished'));
-        })
-        .catch((err) => {
-          console.log(error('[✖] Something whent terribly wrong:'));
-          switch(err.statusCode) {
-            case 409:
-              console.log(error('>>> This account already exists!'));
-              break;
-            case 401:
-              console.log(error('>>> You are not allowed to perform this operation.') + '\n>>>This probably means that there is already an admin, so this utility is not allowed to create a new one.');
-              break;
-            default:
-              console.log(err);
-          }
-        });
-    } else {
-      createAdminUser()
-        .then((res) =>{
-          console.log(ok('[✔] "' + name + '" user created with admin rights'));
-          console.log(notice('[ℹ] The roles and profiles have not been reseted.'));
-        })
-        .catch((err) => {
-          console.log(error('[✖] Something whent terribly wrong:'));
-          switch(err.statusCode) {
-            case 409:
-              console.log(error('>>> This account already exists!'));
-              break;
-            case 401:
-              console.log(error('>>> You are not allowed to perform this operation.') + '\n>>>This probably means that there is already an admin, so this utility is not allowed to create a new one.');
-              break;
-            default:
-              console.log(err);
-          }
-        });
-    }
->>>>>>> c19d67d5
   }
 };
 
